# vlbi_imaging_utils.py
# Andrew Chael, 02/24/16
# Utilities for generating and manipulating VLBI images, datasets, and arrays
# 03/24 Added new prescription for computing closures
# 02/24 Added dirty beam, dirty image, and fitting for the clean beam
# 01/20 Added gain and phase errors

# TODO: 
#       Rework save_uvfits to not require header & correct time vals
#       Raise error if there no data points
#       Screen for 0-valued errors 
#       Add non-circular errors
#       Add closure amplitude debiasing
#       Add different i,q,u,v SEFDs and calibration errors?
#       Incorporate Katherine's scattering code?

import string
import numpy as np
import numpy.lib.recfunctions as rec
import matplotlib.pyplot as plt
import scipy.signal
import scipy.optimize
import itertools as it
import astropy.io.fits as fits
import datetime
import writeData
import oifits_new as oifits
import time as ttime
import pulses

#from mpl_toolkits.basemap import Basemap # for plotting baselines on globe
reload(writeData)
reload(oifits)

##################################################################################################
# Constants
##################################################################################################
EP = 1.0e-10
C = 299792458.0
DEGREE = np.pi/180.
RADPERAS = DEGREE/3600
RADPERUAS = RADPERAS/1e6

# Telescope elevation cuts (degrees) 
ELEV_LOW = 15.0
ELEV_HIGH = 85.0

# Default Optical Depth and std. dev % on gain
TAUDEF = 0.1
GAINPDEF = 0.1

# Sgr A* Kernel Values (Bower et al., in uas/cm^2)
FWHM_MAJ = 1.309 * 1000 # in uas
FWHM_MIN = 0.64 * 1000
POS_ANG = 78 # in degree, E of N

# Observation recarray datatypes
DTARR = [('site', 'a32'), ('x','f8'), ('y','f8'), ('z','f8'), ('sefd','f8')]

DTPOL = [('time','f8'),('tint','f8'),
         ('t1','a32'),('t2','a32'),
         ('el1','f8'),('el2','f8'),
         ('tau1','f8'),('tau2','f8'),
         ('u','f8'),('v','f8'),
         ('vis','c16'),('qvis','c16'),('uvis','c16'),('sigma','f8')]

DTBIS = [('time','f8'),('t1','a32'),('t2','a32'),('t3','a32'),
         ('u1','f8'),('v1','f8'),('u2','f8'),('v2','f8'),('u3','f8'),('v3','f8'),
         ('bispec','c16'),('sigmab','f8')]
                                             
DTCPHASE = [('time','f8'),('t1','a32'),('t2','a32'),('t3','a32'),
            ('u1','f8'),('v1','f8'),('u2','f8'),('v2','f8'),('u3','f8'),('v3','f8'),
            ('cphase','f8'),('sigmacp','f8')]
            
DTCAMP = [('time','f8'),('t1','a32'),('t2','a32'),('t3','a32'),('t4','a32'),
          ('u1','f8'),('v1','f8'),('u2','f8'),('v2','f8'),
          ('u3','f8'),('v3','f8'),('u4','f8'),('v4','f8'),
          ('camp','f8'),('sigmaca','f8')]

# Observation fields for plotting and retrieving data        
FIELDS = ['time','tint','u','v','uvdist',
          't1','t2','el1','el2','tau1','tau2',
          'vis','amp','phase','snr','sigma',
          'qvis','qamp','qphase','qsnr',
          'uvis','uamp','uphase','usnr',
          'pvis','pamp','pphase',
          'm','mamp','mphase']
                  
##################################################################################################
# Classes
##################################################################################################

class Image(object):
    """A radio frequency image array (in Jy/pixel).
    
    Attributes:
    	pulse: The function convolved with pixel value dirac comb for continuous image rep. (function from pulses.py)
        psize: The pixel dimension in radians (float)
        xdim: The number of pixels along the x dimension (int)
        ydim: The number of pixels along the y dimension (int)
        ra: The source Right Ascension (frac hours)
        dec: The source Declination (frac degrees)
        rf: The radio frequency (Hz)
        imvec: The xdim*ydim vector of jy/pixel values (array)
        source: The astrophysical source name (string)
    	mjd: The mjd of the image 
    """
    
<<<<<<< HEAD
    def __init__(self, image, psize, ra, dec, rf=230e9, source="SgrA", mjd=0):
=======
    def __init__(self, image, psize, ra, dec, rf=230e9, pulse=pulses.deltaPulse2D, source="SgrA", mjd="0"):
>>>>>>> 4c7151c5
        if len(image.shape) != 2: 
            raise Exception("image must be a 2D numpy array") 
        
        self.pulse = pulse       
        self.psize = float(psize)
        self.xdim = image.shape[1]
        self.ydim = image.shape[0]
        self.imvec = image.flatten() 
                
        self.ra = float(ra) 
        self.dec = float(dec)
        self.rf = float(rf)
        self.source = str(source)
        self.mjd = float(mjd)
        
        self.qvec = []
        self.uvec = []
        
    def add_qu(self, qimage, uimage):
        """Add Q and U images
        """
        
        if len(qimage.shape) != len(uimage.shape):
            raise Exception("image must be a 2D numpy array")
        if qimage.shape != uimage.shape != (self.ydim, self.xdim):
            raise Exception("Q & U image shapes incompatible with I image!") 
        self.qvec = qimage.flatten()
        self.uvec = uimage.flatten()
    
    def copy(self):
        """Copy the image object"""
        newim = Image(self.imvec.reshape(self.ydim,self.xdim), self.psize, self.ra, self.dec, rf=self.rf, source=self.source, mjd=self.mjd, pulse=self.pulse)
        newim.add_qu(self.qvec.reshape(self.ydim,self.xdim), self.uvec.reshape(self.ydim,self.xdim))
        return newim
        
    def flip_chi(self):
        """Change between different conventions for measuring position angle (East of North vs up from x axis)
        """
        self.qvec = - self.qvec
        return
           
    def observe_same(self, obs, sgrscat=False):
        """Observe the image on the same baselines as an existing observation object
           if sgrscat==True, the visibilites will be blurred by the Sgr A* scattering kernel
           Does NOT add noise
        """
        
        # Check for agreement in coordinates and frequency 
        if (self.ra!= obs.ra) or (self.dec != obs.dec):
            raise Exception("Image coordinates are not the same as observtion coordinates!")
	    if (self.rf != obs.rf):
	        raise Exception("Image frequency is not the same as observation frequency!")
        
        # Get data
        obslist = obs.tlist()
        
        # Remove possible conjugate baselines:
        obsdata = []
        blpairs = []
        for tlist in obslist:
            for dat in tlist:
                if not ((dat['t1'], dat['t2']) in blpairs 
                     or (dat['t2'], dat['t1']) in blpairs):
                     obsdata.append(dat)
                     
        obsdata = np.array(obsdata, dtype=DTPOL)
                          
        # Extract uv data
        uv = obsdata[['u','v']].view(('f8',2))
           
        # Perform DFT
        mat = ftmatrix(self.psize, self.xdim, self.ydim, uv, pulse=self.pulse)
        vis = np.dot(mat, self.imvec)
        
        # If there are polarized images, observe them:
        qvis = np.zeros(len(vis))
        uvis = np.zeros(len(vis))
        if len(self.qvec):
            qvis = np.dot(mat, self.qvec)
            uvis = np.dot(mat, self.uvec)
        
        # Scatter the visibilities with the SgrA* kernel
        if sgrscat:
            print 'Scattering Visibilities with Sgr A* kernel!'
            for i in range(len(vis)):
                ker = sgra_kernel_uv(self.rf, uv[i,0], uv[i,1])
                vis[i]  *= ker
                qvis[i] *= ker
                uvis[i] *= ker
   
        # Put the visibilities back in the obsdata array
        obsdata['vis'] = vis
        obsdata['qvis'] = qvis
        obsdata['uvis'] = uvis
        
        # Return observation object
        obs_no_noise = Obsdata(self.ra, self.dec, self.rf, obs.bw, obsdata, obs.tarr, source=self.source, mjd=self.mjd)
        return obs_no_noise
        
    def observe(self, array, tint, tadv, tstart, tstop, bw, tau=TAUDEF, gainp=GAINPDEF, opacity_errs=True, ampcal=True, phasecal=True, sgrscat=False):
        """Observe the image with an array object to produce an obsdata object.
	       tstart and tstop should be hrs in GMST.
           tint and tadv should be seconds.
           tau is the estimated optical depth. This can be a single number or a dictionary giving one tau per site
           if sgrscat==True, the visibilites will be blurred by the Sgr A* scattering kernel at the appropriate frequency
	    """
        
        # Generate empty observation
        obs = array.obsdata(self.ra, self.dec, self.rf, bw, tint, tadv, tstart, tstop, tau=tau, opacity_errs=opacity_errs)
        
        # Observe
        obs = self.observe_same(obs, sgrscat=sgrscat)    
        
        # Add noise
        obs = add_noise(obs, opacity_errs=opacity_errs, ampcal=ampcal, phasecal=phasecal, gainp=gainp)
        
        return obs
        
    def display(self, cfun='afmhot', nvec=20, pcut=0.01, plotp=False, interp='nearest'):
        """Display the image with matplotlib
        """
        
        if (interp in ['gauss', 'gaussian', 'Gaussian', 'Gauss']):
            interp = 'gaussian'
        else:
            interp = 'nearest'
            
        plt.figure()
        plt.clf()
        
        image = self.imvec;
        
        if len(self.qvec) and plotp:
            thin = self.xdim/nvec 
            mask = (self.imvec).reshape(self.ydim, self.xdim) > pcut * np.max(self.imvec)
            mask2 = mask[::thin, ::thin]
            x = (np.array([[i for i in range(self.xdim)] for j in range(self.ydim)])[::thin, ::thin])[mask2]
            y = (np.array([[j for i in range(self.xdim)] for j in range(self.ydim)])[::thin, ::thin])[mask2]
            a = (-np.sin(np.angle(self.qvec+1j*self.uvec)/2).reshape(self.ydim, self.xdim)[::thin, ::thin])[mask2]
            b = (np.cos(np.angle(self.qvec+1j*self.uvec)/2).reshape(self.ydim, self.xdim)[::thin, ::thin])[mask2]

            m = (np.abs(self.qvec + 1j*self.uvec)/self.imvec).reshape(self.ydim, self.xdim)
            m[-mask] = 0
            
            plt.suptitle('%s   MJD %i  %.2f GHz' % (self.source, self.mjd, self.rf/1e9), fontsize=20)
            
            # Stokes I plot
            plt.subplot(121)
            im = plt.imshow(image.reshape(self.ydim, self.xdim), cmap=plt.get_cmap(cfun), interpolation=interp)
            plt.colorbar(im, fraction=0.046, pad=0.04, label='Jy/pixel')
            plt.quiver(x, y, a, b,
                       headaxislength=20, headwidth=1, headlength=.01, minlength=0, minshaft=1,
                       width=.01*self.xdim, units='x', pivot='mid', color='k', angles='uv', scale=1.0/thin)
            plt.quiver(x, y, a, b,
                       headaxislength=20, headwidth=1, headlength=.01, minlength=0, minshaft=1,
                       width=.005*self.xdim, units='x', pivot='mid', color='w', angles='uv', scale=1.1/thin)

            xticks = ticks(self.xdim, self.psize/RADPERAS/1e-6)
            yticks = ticks(self.ydim, self.psize/RADPERAS/1e-6)
            plt.xticks(xticks[0], xticks[1])
            plt.yticks(yticks[0], yticks[1])
            plt.xlabel('Relative RA ($\mu$as)')
            plt.ylabel('Relative Dec ($\mu$as)')
            plt.title('Stokes I')
        
            # m plot
            plt.subplot(122)
            im = plt.imshow(m, cmap=plt.get_cmap('winter'), interpolation=interp, vmin=0, vmax=1)
            plt.colorbar(im, fraction=0.046, pad=0.04, label='|m|')
            plt.quiver(x, y, a, b,
                   headaxislength=20, headwidth=1, headlength=.01, minlength=0, minshaft=1,
                   width=.01*self.xdim, units='x', pivot='mid', color='k', angles='uv', scale=1.0/thin)
            plt.quiver(x, y, a, b,
                   headaxislength=20, headwidth=1, headlength=.01, minlength=0, minshaft=1,
                   width=.005*self.xdim, units='x', pivot='mid', color='w', angles='uv', scale=1.1/thin)
            plt.xticks(xticks[0], xticks[1])
            plt.yticks(yticks[0], yticks[1])
            plt.xlabel('Relative RA ($\mu$as)')
            plt.ylabel('Relative Dec ($\mu$as)')
            plt.title('m (above %0.2f max flux)' % pcut)
        
        else:
            plt.subplot(111)    
            plt.title('%s   MJD %i  %.2f GHz' % (self.source, self.mjd, self.rf/1e9), fontsize=20)
            
            im = plt.imshow(image.reshape(self.ydim,self.xdim), cmap=plt.get_cmap(cfun), interpolation=interp)
            plt.colorbar(im, fraction=0.046, pad=0.04, label='Jy/pixel')
            xticks = ticks(self.xdim, self.psize/RADPERAS/1e-6)
            yticks = ticks(self.ydim, self.psize/RADPERAS/1e-6)
            plt.xticks(xticks[0], xticks[1])
            plt.yticks(yticks[0], yticks[1])
            plt.xlabel('Relative RA ($\mu$as)')
            plt.ylabel('Relative Dec ($\mu$as)')   
        
        plt.show(block=False)
            
    def save_txt(self, fname):
        """Save image data to text file"""
        
        # Coordinate values
        pdimas = self.psize/RADPERAS
        xs = np.array([[j for j in range(self.xdim)] for i in range(self.ydim)]).reshape(self.xdim*self.ydim,1)
        xs = pdimas * (xs[::-1] - self.xdim/2.0)
        ys = np.array([[i for j in range(self.xdim)] for i in range(self.ydim)]).reshape(self.xdim*self.ydim,1)
        ys = pdimas * (ys[::-1] - self.xdim/2.0)
        
        # Data
        if len(self.qvec):
            outdata = np.hstack((xs, ys, (self.imvec).reshape(self.xdim*self.ydim, 1),
                                         (self.qvec).reshape(self.xdim*self.ydim, 1),
                                         (self.uvec).reshape(self.xdim*self.ydim, 1)))
            hf = "x (as)     y (as)       I (Jy/pixel)  Q (Jy/pixel)  U (Jy/pixel)"

            fmts = "%10.10f %10.10f %10.10f %10.10f %10.10f"
        else:
            outdata = np.hstack((xs, ys, (self.imvec).reshape(self.xdim*self.ydim, 1)))
            hf = "x (as)     y (as)       I (Jy/pixel)"
            fmts = "%10.10f %10.10f %10.10f"
     
        # Header
        head = ("SRC: %s \n" % self.source +
                    "RA: " + rastring(self.ra) + "\n" + "DEC: " + decstring(self.dec) + "\n" +
                    "MJD: %.4f \n" % self.mjd + 
                    "RF: %.4f GHz \n" % (self.rf/1e9) + 
                    "FOVX: %i pix %f as \n" % (self.xdim, pdimas * self.xdim) +
                    "FOVY: %i pix %f as \n" % (self.ydim, pdimas * self.ydim) +
                    "------------------------------------\n" + hf)
         
        # Save
        np.savetxt(fname, outdata, header=head, fmt=fmts)

    def save_fits(self, fname):
        """Save image data to FITS file"""
                
        # Create header and fill in some values
        header = fits.Header()
        header['OBJECT'] = self.source
        header['CTYPE1'] = 'RA---SIN'
        header['CTYPE2'] = 'DEC--SIN'
        header['CDELT1'] = -self.psize
        header['CDELT2'] = self.psize
        header['OBSRA'] = self.ra * 180/12.
        header['OBSDEC'] = self.dec
        header['FREQ'] = self.rf
        header['MJD'] = self.mjd
        header['TELESCOP'] = 'VLBI'
        header['BUNIT'] = 'JY/PIXEL'
        header['STOKES'] = 'I'
        
        # Create the fits image
        image = np.reshape(self.imvec,(self.ydim,self.xdim))[::-1,:] #flip y axis!
        hdu = fits.PrimaryHDU(image, header=header)
        if len(self.qvec):
            qimage = np.reshape(self.qvec,(self.xdim,self.ydim))[::-1,:]
            uimage = np.reshape(self.uvec,(self.xdim,self.ydim))[::-1,:]
            header['STOKES'] = 'Q'
            hduq = fits.ImageHDU(qimage, name='Q', header=header)
            header['STOKES'] = 'U'
            hduu = fits.ImageHDU(uimage, name='U', header=header)
            hdulist = fits.HDUList([hdu, hduq, hduu])
        else: hdulist = fits.HDUList([hdu])
      
        # Save fits 
        hdulist.writeto(fname, clobber=True)
        
        return
                
##################################################################################################        
class Array(object):
    """A VLBI array of telescopes with locations and SEFDs
    
        Attributes:
        tarr: The array of telescope data (name, x, y, z, SEFD) where x,y,z are geocentric coordinates.
    """   
    
    def __init__(self, tarr):
        self.tarr = tarr
        
        # Dictionary of array indices for site names
        # !AC better way?
        self.tkey = {self.tarr[i]['site']: i for i in range(len(self.tarr))}
            
    def listbls(self):
        """List all baselines"""
 
        bls = []
        for i1 in sorted(self.tarr['site']):
            for i2 in sorted(self.tarr['site']):
                if not ([i1,i2] in bls) and not ([i2,i1] in bls) and i1 != i2:
                    bls.append([i1,i2])
                    
        return np.array(bls)
            
    def obsdata(self, ra, dec, rf, bw, tint, tadv, tstart, tstop, tau=TAUDEF, opacity_errs=True):
        """Generate u,v points and baseline errors for the array.
           Return an Observation object with no visibilities.
           tstart and tstop are hrs in GMST
           tint and tadv are seconds.
           rf and bw are Hz
           ra is fractional hours
           dec is fractional degrees
           tau can be a single number or a dictionary giving one per site
        """
        
        # Set up coordinate system
        sourcevec = np.array([np.cos(dec*DEGREE), 0, np.sin(dec*DEGREE)])
        projU = np.cross(np.array([0,0,1]), sourcevec)
        projU = projU / np.linalg.norm(projU)
        projV = -np.cross(projU, sourcevec)
        
        # Set up time start and steps
        tstep = tadv/3600.0
        if tstop < tstart:
            tstop = tstop + 24.0;
        
        # Wavelength
        l = C/rf 
        
        # Observing times
        times = np.arange(tstart, tstop+tstep, tstep)
       
        # Generate uv points at all times
        outlist = []        
        for k in xrange(len(times)):
            time = times[k]
            theta = np.mod((time-ra)*360./24, 360)
            blpairs = []
            for i1 in xrange(len(self.tarr)):
                for i2 in xrange(len(self.tarr)):
                    coord1 = np.array((self.tarr[i1]['x'], self.tarr[i1]['y'], self.tarr[i1]['z']))
                    coord2 = np.array((self.tarr[i2]['x'], self.tarr[i2]['y'], self.tarr[i2]['z']))
                    if (i1!=i2 and 
                        self.tarr[i1]['z'] <= self.tarr[i2]['z'] and # Choose the north one first
                        not ((i2, i1) in blpairs) and # This cuts out the conjugate baselines
                        elevcut(earthrot(coord1, theta),sourcevec) and 
                        elevcut(earthrot(coord2, theta),sourcevec)):
                        
                        # Optical Depth
                        if type(tau) == dict:
                            try: 
                                tau1 = tau[i1]
                                tau2 = tau[i2]
                            except KeyError:
                                tau1 = tau2 = TAUDEF
                        else:
                            tau1 = tau2 = tau
                        
                        # Append data to list   
                        blpairs.append((i1,i2))
                        outlist.append(np.array((
                                  time,
                                  tint, # Integration 
                                  self.tarr[i1]['site'], # Station 1
                                  self.tarr[i2]['site'], # Station 2
                                  elev(earthrot(coord1, theta),sourcevec), # Station 1 elevation
                                  elev(earthrot(coord2, theta),sourcevec), # Station 2 elevation
                                  tau1, # Station 1 optical depth
                                  tau2, # Station 1 optical depth
                                  np.dot(earthrot(coord1 - coord2, theta)/l, projU), # u (lambda)
                                  np.dot(earthrot(coord1 - coord2, theta)/l, projV), # v (lambda)
                                  0.0, 0.0, 0.0, # Stokes I, Q, U visibilities (Jy)
                                  blnoise(self.tarr[i1]['sefd'], self.tarr[i2]['sefd'], tint, bw) # Sigma (Jy)
                                ), dtype=DTPOL
                                ))
<<<<<<< HEAD
        
        obsarr = np.array(outlist)
        
        # Elevation dependence on noise using estimated opacity
        if opacity_errs:
            elevs = obsarr[['el1','el2']].view(('f8',2))
            taus = obsarr[['tau1','tau2']].view(('f8',2))
            obsarr['sigma'] *= np.sqrt(np.exp(taus[:,0]/(EP+np.sin(elevs[:,0]*DEGREE)) + taus[:,1]/(EP+np.sin(elevs[:,1]*DEGREE))))                 
        
        # Return
        obs = Obsdata(ra, dec, rf, bw, np.array(outlist), self.tarr, source=str(ra) + ":" + str(dec), mjd=0, ampcal=True, phasecal=True)      
=======

        src = str(ra) + ":" + str(dec) #!AC format??
        obs = Obsdata(ra, dec, rf, bw, np.array(outlist), self.tarr, source=src, mjd=0, ampcal=True, phasecal=True)
>>>>>>> 4c7151c5
        return obs
     
    def save_array(self, fname):
        """Save the array data in a text file"""
         
        out = ""
        for scope in range(len(self.tarr)):
            dat = (self.tarr[scope]['site'], 
                   self.tarr[scope]['x'], self.tarr[scope]['y'], 
                   self.tarr[scope]['z'], self.tarr[scope]['sefd']
                  )
            out += "%-8s %15.5f  %15.5f  %15.5f  %6.4f \n" % dat
        f = open(fname,'w')
        f.write(out)
        f.close()
        return 
         
#    def plotbls(self):
#        """Plot all baselines on a globe"""
#        
#        lat = []
#        lon = []
#        for t1 in range(len(tarr)):
#            (x,y,z) = (self.tarr[t1]['x'], self.tarr[t1]['y'], self.tarr[t1]['z'])
#            lon.append(np.arctan2(y, x)/DEGREE)
#            lat.append(90 - np.arccos(z/np.sqrt(x**2 + y**2 + z**2))/DEGREE)

#        map = Basemap(projection='moll', lon_0=-90)
#        map.drawmapboundary(fill_color='blue')
#        map.fillcontinents(color='green', lake_color='blue')
#        map.drawcoastlines()
#        for i in range(len(lon)):
#            for j in range(len(lon)):
#                x,y = map([lon[i],lon[j]], [lat[i],lat[j]])
#                map.plot(x, y, marker='D', color='r')
#        
#        plt.show()
        
##################################################################################################        
class Obsdata(object):
    """A VLBI observation of visibility amplitudes and phases. 
    
       Attributes:
        source: the source name
        ra: the source right ascension (frac. hours)
        dec: the source declination (frac. degrees)
        mjd: the observation start date 
        tstart: the observation start time (GMT, frac. hr.)
        tstop: the observation end time (GMT, frac. hr.)
        rf: the observing frequency (Hz)
        bw: the observing bandwidth (Hz)
        ampcal: amplitudes calibrated T/F
        phasecal: phases calibrated T/F
        data: recarray with the data (time, t1, t2, tint, u, v, vis, qvis, uvis, sigma)
    """
    
    def __init__(self, ra, dec, rf, bw, datatable, tarr, source="SgrA", mjd=0, ampcal=True, phasecal=True):
        
        if (datatable.dtype != DTPOL):
            raise Exception("Data table should be a recarray with datatable.dtype = %s" % DTPOL)
        
        # Set the various parameters
        self.source = str(source)
        self.ra = float(ra)
        self.dec = float(dec)
        self.rf = float(rf)
        self.bw = float(bw)
        self.ampcal = bool(ampcal)
        self.phasecal = bool(phasecal)
        self.tarr = tarr
        
        # Dictionary of array indices for site names
        # !AC better way?
        self.tkey = {self.tarr[i]['site']: i for i in range(len(self.tarr))}
        
        # Time partition the datatable
        datalist = []
        for key, group in it.groupby(datatable, lambda x: x['time']):
            datalist.append(np.array([obs for obs in group]))
        
        # Remove conjugate baselines
        # Make the north site first in each pair
        obsdata = []
        for tlist in datalist:
            blpairs = []
            for dat in tlist:
                if not (set((dat['t1'], dat['t2']))) in blpairs:
                     # Reverse the baseline if not north
                     if (self.tarr[self.tkey[dat['t1']]]['z']) <= (self.tarr[self.tkey[dat['t2']]]['z']):
                        (dat['t1'], dat['t2']) = (dat['t2'], dat['t1'])
                        (dat['el1'], dat['el2']) = (dat['el2'], dat['el1'])
                        dat['u'] = -dat['u']
                        dat['v'] = -dat['v']
                        dat['vis'] = np.conj(dat['vis'])
                        dat['uvis'] = np.conj(dat['uvis'])
                        dat['qvis'] = np.conj(dat['qvis'])
                     # Append the data point
                     blpairs.append(set((dat['t1'],dat['t2'])))    
                     obsdata.append(dat) 

        obsdata = np.array(obsdata, dtype=DTPOL)
        
        # Sort the data by time
        obsdata = obsdata[np.argsort(obsdata, order=['time','t1'])]

        # Save the data             
        self.data = obsdata
            
        # Get tstart, mjd and tstop
        times = self.unpack(['time'])['time']
        self.tstart = times[0]
        self.mjd = fracmjd(mjd, self.tstart)
        self.tstop = times[-1]
        if self.tstop < self.tstart: 
            self.tstop += 24.0
    
    def data_conj(self):
        #!AC
        """Return a data array of same format as self.data but including all conjugate baselines"""
        
        data = np.empty(2*len(self.data),dtype=DTPOL)        
        
        # Add the conjugate baseline data
        for f in DTPOL:
            f = f[0]
            if f in ["t1", "t2", "el1", "el2", "tau1", "tau2"]:
                if f[-1]=='1': f2 = f[:-1]+'2'
                else: f2 = f[:-1]+'1'
                data[f] = np.hstack((self.data[f], self.data[f2]))
            elif f in ["u","v"]:
                data[f] = np.hstack((self.data[f], -self.data[f]))
            elif f in ["vis","qvis","uvis"]:
                data[f] = np.hstack((self.data[f], np.conj(self.data[f])))
            else:
                data[f] = np.hstack((self.data[f], self.data[f]))
        
        # Sort the data
        #!AC sort within equal times? 
        data = data[np.argsort(data['time'])]
        return data
        
    def unpack(self, fields, conj=False):
        """Return a recarray of all the data for the given fields from the data table
           If conj=True, will return conjugate baselines"""
        
        # If we only specify one field
        if type(fields) == str: fields = [fields]
            
        # Get conjugates
        if conj:
            data = self.data_conj()     
        else:
            data = self.data
        
        # Get field data    
        allout = []    
        for field in fields:
             
            if field in ["u","v","sigma","tint","time","el1","el2","tau1","tau2"]: 
                out = data[field]
                ty = 'f8'
            elif field in ["t1","t2"]: 
                out = data[field]
                ty = 'a32'
            elif field in ["vis","amp","phase","snr"]: 
                out = data['vis']
                ty = 'c16'
            elif field in ["qvis","qamp","qphase","qsnr"]: 
                out = data['qvis']
                ty = 'c16'
            elif field in ["uvis","uamp","uphase","usnr"]: 
                out = data['uvis']
                ty = 'c16'
            elif field in ["pvis","pamp","pphase"]: 
                out = data['qvis'] + 1j * data['uvis']
                ty = 'c16'
            elif field in ["m","mamp","mphase"]: 
                out = (data['qvis'] + 1j * data['uvis']) / data['vis']
                ty = 'c16'
            elif field in ["uvdist"]: 
                out = np.abs(data['u'] + 1j * data['v'])
                ty = 'f8'
            else: raise Exception("%s is not valid field \n" % field + 
                                  "valid field values are " + string.join(FIELDS)) 

            # Get arg/amps/snr
            if field in ["amp", "qamp", "uamp"]: 
                print "De-biasing amplitudes!"
                out = amp_debias(out, data['sigma'])
                ty = 'f8'
            elif field in ["pamp"]:
                print "De-biasing amplitudes!"
                out = amp_debias(out, np.sqrt(2)*data['sigma'])
                ty = 'f8'
            # !AC ??
            elif field in ["mamp"]:
                print "NOT de-biasing polarimetric ratio amplitudes!"
                out = np.abs(out)
                ty = 'f8'
            elif field in ["phase", "qphase", "uphase", "pphase", "mphase"]: 
                out = np.angle(out)/DEGREE
                ty = 'f8'
            elif field in ["snr","qsnr","usnr"]:
                out = np.abs(out)/data['sigma']
                ty = 'f8'
             
                    
            # Reshape and stack with other fields
            out = np.array(out, dtype=[(field, ty)])
            if len(allout) > 0:
                allout = rec.merge_arrays((allout, out), asrecarray=True, flatten=True)
            else:
                allout = out
            
        return allout
    
    def tlist(self, conj=False):
        """Return partitioned data in a list of equal time observations"""
        
        if conj: 
            data = self.data_conj()
        else: 
            data = self.data
        
        # Use itertools groupby function to partition the data
        datalist = []
        for key, group in it.groupby(data, lambda x: x['time']):
            datalist.append(np.array([obs for obs in group]))
        
        return datalist
    
    def res(self):
        """Return the nominal resolution of the observation in radian"""
        return 1.0/np.max(self.unpack('uvdist')['uvdist'])
        
    def bispectra(self, vtype='vis', mode='time', count='min'):
        """Return all independent equal time bispectrum values
           Independent triangles are chosen to contain the minimum sefd station in the scan
           Set count='max' to return all bispectrum values
           Get Q, U, P bispectra by changing vtype
        """
        #!AC Error formula for bispectrum only true in high SNR limit!
        if not mode in ('time', 'all'):
            raise Exception("possible options for mode are 'time' and 'all'")
        if not count in ('min', 'max'):
            raise Exception("possible options for count are 'min' and 'max'")
        
        tlist = self.tlist(conj=True)    
        outlist = []
        bis = []
        for tdata in tlist:
            time = tdata[0]['time']
            sites = list(set(np.hstack((tdata['t1'],tdata['t2']))))
                                        
            # Create a dictionary of baselines at the current time incl. conjugates;
            l_dict = {}
            for dat in tdata:
                l_dict[(dat['t1'], dat['t2'])] = dat
            
            
            if count == 'min':
                # If we want a minimal set, choose triangles with the minimum sefd reference
                # Unless there is no sefd data, in which case choose the northernmost
                if len(set(self.tarr['sefd'])) > 1:
                    ref = sites[np.argmin([self.tarr[self.tkey[site]]['sefd'] for site in sites])]
                else:
                    ref = sites[np.argmax([self.tarr[self.tkey[site]]['z'] for site in sites])]
                sites.remove(ref)
                
                # Find all triangles that contain the ref                    
                tris = list(it.combinations(sites,2))
                tris = [(ref, t[0], t[1]) for t in tris]
            elif count == 'max':
                # Find all triangles
                tris = list(it.combinations(sites,3))
            
            for tri in tris:
                # The ordering is north-south
                a1 = np.argmax([self.tarr[self.tkey[site]]['z'] for site in tri])
                a3 = np.argmin([self.tarr[self.tkey[site]]['z'] for site in tri])
                a2 = 3 - a1 - a3
                tri = (tri[a1], tri[a2], tri[a3])
                    
                # Select triangle entries in the data dictionary
                l1 = l_dict[(tri[0], tri[1])]
                l2 = l_dict[(tri[1],tri[2])]
                l3 = l_dict[(tri[2], tri[0])]
                
                # Choose the appropriate polarization and compute the bs and err
                if vtype in ["vis", "qvis", "uvis"]:
                    bi = l1[vtype]*l2[vtype]*l3[vtype]  
                    bisig = np.abs(bi) * np.sqrt((l1['sigma']/np.abs(l1[vtype]))**2 +  
                                                 (l2['sigma']/np.abs(l2[vtype]))**2 + 
                                                 (l3['sigma']/np.abs(l3[vtype]))**2) 
                    #Katie's 2nd + 3rd order corrections - see CHIRP supplement
                    bisig = np.sqrt(bisig**2 + (l1['sigma']*l2['sigma']*np.abs(l3[vtype]))**2 +  
                                               (l1['sigma']*l3['sigma']*np.abs(l2[vtype]))**2 +  
                                               (l3['sigma']*l2['sigma']*np.abs(l1[vtype]))**2 +  
                                               (l1['sigma']*l2['sigma']*l3['sigma'])**2 )                                               
                elif vtype == "pvis":
                    p1 = l1['qvis'] + 1j*l2['uvis']
                    p2 = l2['qvis'] + 1j*l2['uvis']
                    p3 = l3['qvis'] + 1j*l3['uvis']
                    bi = p1 * p2 * p3
                    bisig = np.abs(bi) * np.sqrt((l1['sigma']/np.abs(p1))**2 +  
                                                 (l2['sigma']/np.abs(p2))**2 + 
                                                 (l3['sigma']/np.abs(p3))**2)
                    #Katie's 2nd + 3rd order corrections - see CHIRP supplement
                    bisig = np.sqrt(bisig**2 + (l1['sigma']*l2['sigma']*np.abs(p3))**2 +  
                                               (l1['sigma']*l3['sigma']*np.abs(p2))**2 +  
                                               (l3['sigma']*l2['sigma']*np.abs(p1))**2 +  
                                               (l1['sigma']*l2['sigma']*l3['sigma'])**2 )                                               

                    bisig = np.sqrt(2) * bisig
                
                # Append to the equal-time list
                bis.append(np.array((time, tri[0], tri[1], tri[2], 
                                     l1['u'], l1['v'], l2['u'], l2['v'], l3['u'], l3['v'],
                                     bi, bisig), dtype=DTBIS))                 
            
            # Append equal time bispectra to outlist    
            if mode=='time' and len(bis) > 0:
                outlist.append(np.array(bis))
                bis = []    
     
        if mode=='all':
            outlist = np.array(bis)
        
        return outlist
   
        
    def c_phases(self, vtype='vis', mode='time', count='min'):
        """Return all independent equal time closure phase values
           Independent triangles are chosen to contain the minimum sefd station in the scan
           Set count='max' to return all closure phases
        """
        #!AC Error formula for closure phases only true in high SNR limit!
        if not mode in ('time', 'all'):
            raise Exception("possible options for mode are 'time' and 'all'")  
        if not count in ('max', 'min'):
            raise Exception("possible options for count are 'max' and 'min'")  
        
        # Get the bispectra data
        bispecs = self.bispectra(vtype=vtype, mode='time', count=count)
        
        # Reformat into a closure phase list/array
        outlist = []
        cps = []
        for bis in bispecs:
            for bi in bis:
                if len(bi) == 0: continue
                bi.dtype.names = ('time','t1','t2','t3','u1','v1','u2','v2','u3','v3','cphase','sigmacp')
                bi['sigmacp'] = bi['sigmacp']/np.abs(bi['cphase'])/DEGREE
                bi['cphase'] = np.angle(bi['cphase'])/DEGREE
                cps.append(bi.real.astype(np.dtype(DTCPHASE)))
            if mode == 'time' and len(cps) > 0:
                outlist.append(np.array(cps))
                cps = []
                
        if mode == 'all':
            outlist = np.array(cps)

        return outlist    
         
    def c_amplitudes(self, vtype='vis', mode='time', count='min'):
        """Return equal time closure amplitudes
           Set count='max' to return all closure amplitudes up to inverses
        """ 
        
        #!AC Error formula for closure amplitudes only true in high SNR limit!
        if not mode in ('time','all'):
            raise Exception("possible options for mode are 'time' and 'all'")
        if not count in ('max', 'min'):
            raise Exception("possible options for count are 'max' and 'min'")  
        
        tlist = self.tlist(conj=True) 
        outlist = []
        cas = []
        for tdata in tlist:
            time = tdata[0]['time']
            sites = np.array(list(set(np.hstack((tdata['t1'],tdata['t2'])))))
            if len(sites) < 4:
                continue
                                            
            # Create a dictionary of baselines at the current time incl. conjugates;
            l_dict = {}
            for dat in tdata:
                l_dict[(dat['t1'], dat['t2'])] = dat
            
            if count == 'min':
                # If we want a minimal set, choose the minimum sefd reference
                # !AC sites are ordered by sefd - does that make sense?
                sites = sites[np.argsort([self.tarr[self.tkey[site]]['sefd'] for site in sites])]
                ref = sites[0]
                
                # Loop over other sites >=3 and form minimal closure amplitude set
                for i in xrange(3, len(sites)):
                    blue1 = l_dict[ref, sites[i]] #!!
                    for j in xrange(1, i):
                        if j == i-1: k = 1
                        else: k = j+1
                        
                        red1 = l_dict[sites[i], sites[j]]
                        red2 = l_dict[ref, sites[k]]
                        blue2 = l_dict[sites[j], sites[k]] 
                        
                        # Compute the closure amplitude and the error
                        if vtype in ["vis", "qvis", "uvis"]:
                            e1 = blue1['sigma']
                            e2 = blue2['sigma']
                            e3 = red1['sigma']
                            e4 = red2['sigma']
                            
                            p1 = amp_debias(blue1[vtype], e1)
                            p2 = amp_debias(blue2[vtype], e2)
                            p3 = amp_debias(red1[vtype], e3)
                            p4 = amp_debias(red2[vtype], e4)
                                                                             
                        elif vtype == "pvis":
                            e1 = np.sqrt(2)*blue1['sigma']
                            e2 = np.sqrt(2)*blue2['sigma']
                            e3 = np.sqrt(2)*red1['sigma']
                            e4 = np.sqrt(2)*red2['sigma']

                            p1 = amp_debias(blue1['qvis'] + 1j*blue1['uvis'], e1)
                            p2 = amp_debias(blue2['qvis'] + 1j*blue2['uvis'], e2)
                            p3 = amp_debias(red1['qvis'] + 1j*red1['uvis'], e3)
                            p4 = amp_debias(red2['qvis'] + 1j*red2['uvis'], e4)
                            
                        
                        camp = np.abs((p1*p2)/(p3*p4))
                        camperr = camp * np.sqrt((e1/np.abs(p1))**2 +  
                                                 (e2/np.abs(p2))**2 + 
                                                 (e3/np.abs(p3))**2 +
                                                 (e4/np.abs(p4))**2)
                                        
                        # Add the closure amplitudes to the equal-time list  
                        # Our site convention is (12)(34)/(14)(23)       
                        cas.append(np.array((time, 
                                             ref, sites[i], sites[j], sites[k],
                                             blue1['u'], blue1['v'], blue2['u'], blue2['v'], 
                                             red1['u'], red1['v'], red2['u'], red2['v'],
                                             camp, camperr),
                                             dtype=DTCAMP)) 


            elif count == 'max':
                # Find all quadrangles
                quadsets = list(it.combinations(sites,4))
                for q in quadsets:
                    # Loop over 3 closure amplitudes
                    # Our site convention is (12)(34)/(14)(23)
                    for quad in (q, [q[0],q[2],q[1],q[3]], [q[0],q[1],q[3],q[2]]): 
                        
                        # Blue is numerator, red is denominator
                        blue1 = l_dict[quad[0], quad[1]]
                        blue2 = l_dict[quad[2], quad[3]]
                        red1 = l_dict[quad[0], quad[3]]
                        red2 = l_dict[quad[1], quad[2]]
                                      
                        # Compute the closure amplitude and the error
                        if vtype in ["vis", "qvis", "uvis"]:
                            e1 = blue1['sigma']
                            e2 = blue2['sigma']
                            e3 = red1['sigma']
                            e4 = red2['sigma']
                            
                            p1 = amp_debias(blue1[vtype], e1)
                            p2 = amp_debias(blue2[vtype], e2)
                            p3 = amp_debias(red1[vtype], e3)
                            p4 = amp_debias(red2[vtype], e4)
                                                                             
                        elif vtype == "pvis":
                            e1 = np.sqrt(2)*blue1['sigma']
                            e2 = np.sqrt(2)*blue2['sigma']
                            e3 = np.sqrt(2)*red1['sigma']
                            e4 = np.sqrt(2)*red2['sigma']

                            p1 = amp_debias(blue1['qvis'] + 1j*blue1['uvis'], e1)
                            p2 = amp_debias(blue2['qvis'] + 1j*blue2['uvis'], e2)
                            p3 = amp_debias(red1['qvis'] + 1j*red1['uvis'], e3)
                            p4 = amp_debias(red2['qvis'] + 1j*red2['uvis'], e4)
                            
                        
                        camp = np.abs((p1*p2)/(p3*p4))
                        camperr = camp * np.sqrt((e1/np.abs(p1))**2 +  
                                                 (e2/np.abs(p2))**2 + 
                                                 (e3/np.abs(p3))**2 +
                                                 (e4/np.abs(p4))**2)
                                        
                                        
                        # Add the closure amplitudes to the equal-time list         
                        cas.append(np.array((time, 
                                             quad[0], quad[1], quad[2], quad[3],
                                             blue1['u'], blue1['v'], blue2['u'], blue2['v'], 
                                             red1['u'], red1['v'], red2['u'], red2['v'],
                                             camp, camperr),
                                             dtype=DTCAMP)) 

            # Append all equal time closure amps to outlist    
            if mode=='time':
                outlist.append(np.array(cas))
                cas = []    
            elif mode=='all':
                outlist = np.array(cas)
        
        return outlist
    
    def dirtybeam(self, npix, fov, pulse=pulses.deltaPulse2D):
        """Return a square Image object of the observation dirty beam
           fov is in radian
        """
        # !AC this is a slow way of doing this
        # !AC add different types of beam weighting
        pdim = fov/npix
        u = self.unpack('u')['u']
        v = self.unpack('v')['v']

        im = np.array([[np.mean(np.cos(2*np.pi*(i*u + j*v)))
                  for i in np.arange(fov/2., -fov/2., -pdim)] 
                  for j in np.arange(fov/2., -fov/2., -pdim)])    
        
        # !AC think more carefully about the different image size cases
        im = im[0:npix, 0:npix]
        
        # Normalize to a total beam power of 1
        im = im/np.sum(im)
        
        src = self.source + "_DB"
        return Image(im, pdim, self.ra, self.dec, rf=self.rf, source=src, mjd=self.mjd, pulse=pulse)
    
    def dirtyimage(self, npix, fov, pulse=pulses.deltaPulse2D):
       

        """Return a square Image object of the observation dirty image
           fov is in radian
        """
        # !AC this is a slow way of doing this
        # !AC add different types of beam weighting
        # !AC is it possible for Q^2 + U^2 > I^2 in the dirty image?
        
        pdim = fov/npix
        u = self.unpack('u')['u']
        v = self.unpack('v')['v']
        vis = self.unpack('vis')['vis']
        qvis = self.unpack('qvis')['qvis']
        uvis = self.unpack('uvis')['uvis']
        
        # Take the DFTS
        # Shouldn't need to real about conjugate baselines b/c unpack
        # does not return them
        im  = np.array([[np.mean(np.real(vis)*np.cos(2*np.pi*(i*u + j*v)) - 
                                 np.imag(vis)*np.sin(2*np.pi*(i*u + j*v)))
                  for i in np.arange(fov/2., -fov/2., -pdim)] 
                  for j in np.arange(fov/2., -fov/2., -pdim)])    
        qim = np.array([[np.mean(np.real(qvis)*np.cos(2*np.pi*(i*u + j*v)) - 
                                 np.imag(qvis)*np.sin(2*np.pi*(i*u + j*v)))
                  for i in np.arange(fov/2., -fov/2., -pdim)] 
                  for j in np.arange(fov/2., -fov/2., -pdim)])     
        uim = np.array([[np.mean(np.real(uvis)*np.cos(2*np.pi*(i*u + j*v)) - 
                                 np.imag(uvis)*np.sin(2*np.pi*(i*u + j*v)))
                  for i in np.arange(fov/2., -fov/2., -pdim)] 
                  for j in np.arange(fov/2., -fov/2., -pdim)])    
                                           
        dim = np.array([[np.mean(np.cos(2*np.pi*(i*u + j*v)))
                  for i in np.arange(fov/2., -fov/2., -pdim)] 
                  for j in np.arange(fov/2., -fov/2., -pdim)])   
           
        # !AC is this the correct normalization?
        im = im/np.sum(dim)
        qim = qim/np.sum(dim)
        uim = uim/np.sum(dim)
 
        # !AC think more carefully about the different image size cases here       
        im = im[0:npix, 0:npix]
        qim = qim[0:npix, 0:npix]
        uim = uim[0:npix, 0:npix]   
        
        out = Image(im, pdim, self.ra, self.dec, rf=self.rf, source=self.source, mjd=self.mjd, pulse=pulse)
        out.add_qu(qim, uim)
        return out
    
    def cleanbeam(self, npix, fov, pulse=pulses.deltaPulse2D):
        """Return a square Image object of the observation fitted (clean) beam
           fov is in radian
        """
        # !AC include other beam weightings
        im = make_square(self, npix, fov, pulse=pulse)
        beamparams = self.fit_beam()
        im = add_gauss(im, 1.0, beamparams)
        return im
        
    def fit_beam(self):
        """Fit a gaussian to the dirty beam and return the parameters (fwhm_maj, fwhm_min, theta).
           All params are in radian and theta is measured E of N.
           Fit the quadratic expansion of the Gaussian (normalized to 1 at the peak) 
           to the expansion of dirty beam with the same normalization
        """    
        # !AC include other beam weightings
          
        # Define the sum of squares function that compares the quadratic expansion of the dirty image
        # with the quadratic expansion of an elliptical gaussian
        def fit_chisq(beamparams, db_coeff):
            
            (fwhm_maj2, fwhm_min2, theta) = beamparams
            a = 4 * np.log(2) * (np.cos(theta)**2/fwhm_min2 + np.sin(theta)**2/fwhm_maj2)
            b = 4 * np.log(2) * (np.cos(theta)**2/fwhm_maj2 + np.sin(theta)**2/fwhm_min2)
            c = 8 * np.log(2) * np.cos(theta) * np.sin(theta) * (1/fwhm_maj2 - 1/fwhm_min2)
            gauss_coeff = np.array((a,b,c))
            
            chisq = np.sum((np.array(db_coeff) - gauss_coeff)**2)
            
            return chisq
        
        # These are the coefficients (a,b,c) of a quadratic expansion of the dirty beam
        # For a point (x,y) in the image plane, the dirty beam expansion is 1-ax^2-by^2-cxy
        u = self.unpack('u')['u']
        v = self.unpack('v')['v']
        n = float(len(u))
        abc = (2.*np.pi**2/n) * np.array([np.sum(u**2), np.sum(v**2), 2*np.sum(u*v)])                
        abc = 1e-20 * abc # Decrease size of coefficients
        
        # Fit the beam 
        guess = [(50)**2, (50)**2, 0.0]
        params = scipy.optimize.minimize(fit_chisq, guess, args=(abc,), method='Powell')
        
        # Return parameters, adjusting fwhm_maj and fwhm_min if necessary
        if params.x[0] > params.x[1]:
            fwhm_maj = 1e-10*np.sqrt(params.x[0])
            fwhm_min = 1e-10*np.sqrt(params.x[1])
            theta = np.mod(params.x[2], np.pi)
        else:
            fwhm_maj = 1e-10*np.sqrt(params.x[1])
            fwhm_min = 1e-10*np.sqrt(params.x[0])
            theta = np.mod(params.x[2] + np.pi/2, np.pi)

        return np.array((fwhm_maj, fwhm_min, theta))
            
    def plotall(self, field1, field2, rangex=False, rangey=False, conj=False):
        """Make a scatter plot of 2 real observation fields with errors
           If conj==True, display conjugate baselines"""
        
        # Determine if fields are valid
        if (field1 not in FIELDS) and (field2 not in FIELDS):
            raise Exception("valid fields are " + string.join(FIELDS))
                              
        # Unpack x and y axis data
        data = self.unpack([field1,field2], conj=conj)
        
        # X error bars
        if field1 in ['amp', 'qamp', 'uamp']:
            sigx = self.unpack('sigma',conj=conj)['sigma']
        elif field1 in ['phase', 'uphase', 'qphase']:
            sigx = (self.unpack('sigma',conj=conj)['sigma'])/(self.unpack('amp',conj=conj)['amp'])/DEGREE
        elif field1 == 'pamp':
            sigx = np.sqrt(2)*self.unpack('sigma',conj=conj)['sigma']
        elif field1 == 'pphase':
            sigx = np.sqrt(2)*(self.unpack('sigma',conj=conj)['sigma'])/(self.unpack('pamp',conj=conj)['pamp'])/DEGREE
        elif field1 == 'mamp':
            sigx = merr(self.unpack('sigma',conj=conj)['sigma'], 
                        self.unpack('amp',conj=conj)['amp'], 
                        self.unpack('mamp',conj=conj)['mamp'])
        elif field1 == 'mphase':
            sigx = merr(self.unpack('sigma',conj=conj)['sigma'], 
                        self.unpack('amp',conj=conj)['amp'], 
                        self.unpack('mamp',conj=conj)['mamp']) / self.unpack('mamp',conj=conj)['mamp']
        else:
            sigx = None
            
        # Y error bars
        if field2 in ['amp', 'qamp', 'uamp']:
            sigy = self.unpack('sigma',conj=conj)['sigma']
        elif field2 in ['phase', 'uphase', 'qphase']:
            sigy = (self.unpack('sigma',conj=conj)['sigma'])/(self.unpack('amp',conj=conj)['amp'])/DEGREE
        elif field2 == 'pamp':
            sigy = np.sqrt(2)*self.unpack('sigma',conj=conj)['sigma']
        elif field2 == 'pphase':
            sigy = np.sqrt(2)*(self.unpack('sigma',conj=conj)['sigma'])/(self.unpack('pamp',conj=conj)['pamp'])/DEGREE
        elif field2 == 'mamp':
            sigy = merr(self.unpack('sigma',conj=conj)['sigma'],
                        self.unpack('amp',conj=conj)['amp'],
                        self.unpack('mamp',conj=conj)['mamp'])
        elif field2 == 'mphase':
            sigy = merr(self.unpack('sigma',conj=conj)['sigma'],
                        self.unpack('amp',conj=conj)['amp'], 
                        self.unpack('mamp',conj=conj)['mamp']) / self.unpack('mamp',conj=conj)['mamp']
        else:
            sigy = None
        
        # Data ranges
        if not rangex:
            rangex = [np.min(data[field1]) - 0.2 * np.abs(np.min(data[field1])), 
                      np.max(data[field1]) + 0.2 * np.abs(np.max(data[field1]))] 
        if not rangey:
            rangey = [np.min(data[field2]) - 0.2 * np.abs(np.min(data[field2])), 
                      np.max(data[field2]) + 0.2 * np.abs(np.max(data[field2]))] 
        
        # Plot the data
        plt.figure()
        plt.cla()
        plt.errorbar(data[field1], data[field2], xerr=sigx, yerr=sigy, fmt='b.')
        plt.xlim(rangex)
        plt.ylim(rangey)
        plt.xlabel(field1)
        plt.ylabel(field2)
        plt.show(block=False)
        return
        
    def plot_bl(self, site1, site2, field, rangey=False):
        """Plot a field over time on a baseline"""
        
        # Determine if fields are valid
        if field not in FIELDS:
            raise Exception("valid fields are " + string.join(FIELDS))
        
        # Get the data from data table on the selected baseline
        # !AC TODO do this with unpack instead?
        plotdata = []
        tlist = self.tlist(conj=True)
        for scan in tlist:
            for obs in scan:
                if (obs['t1'], obs['t2']) == (site1, site2):
                    time = obs['time']
                    if field == 'uvdist':
                        plotdata.append([time, np.abs(obs['u'] + 1j*obs['v']), 0])
                    
                    elif field in ['amp', 'qamp', 'uamp']:
                        print "De-biasing amplitudes!"
                        if field == 'amp': l = 'vis'
                        elif field == 'qamp': l = 'qvis'
                        elif field == 'uamp': l = 'uvis'
                        plotdata.append([time, amp_debias(obs[l], obs['sigma']), obs['sigma']])
                    
                    elif field in ['phase', 'qphase', 'uphase']:
                        if field == 'phase': l = 'vis'
                        elif field == 'qphase': l = 'qvis'
                        elif field == 'uphase': l = 'uvis'
                        plotdata.append([time, np.angle(obs[l])/DEGREE, obs['sigma']/np.abs(obs[l])/DEGREE])
                    
                    elif field == 'pamp':
                        print "De-biasing amplitudes!"
                        pamp = amp_debias(obs['qvis'] + 1j*obs['uvis'], np.sqrt(2)*obs['sigma'])
                        plotdata.append([time, pamp, np.sqrt(2)*obs['sigma']])
                    
                    elif field == 'pphase':
                        plotdata.append([time, 
                                         np.angle(obs['qvis'] + 1j*obs['uvis'])/DEGREE, 
                                         np.sqrt(2)*obs['sigma']/np.abs(obs['qvis'] + 1j*obs['uvis'])/DEGREE
                                       ])
                    
                    elif field == 'mamp':
                        print "NOT de-baising polarimetric ratio amplitudes!"
                        plotdata.append([time,
                                         np.abs((obs['qvis'] + 1j*obs['uvis'])/obs['vis']), 
                                         merr(obs['sigma'], obs['vis'], (obs['qvis']+1j*obs['uvis'])/obs['vis'])
                                       ])
                    
                    elif field == 'mphase':
                        plotdata.append([time, 
                                        np.angle((obs['qvis'] + 1j*obs['uvis'])/obs['vis'])/DEGREE, 
                                        (merr(obs['sigma'], obs['vis'], (obs['qvis']+1j*obs['uvis'])/obs['vis'])/
                                           np.abs((obs['qvis']+1j*obs['uvis'])/obs['vis'])/DEGREE)
                                       ])
                    
                    else:
                        plotdata.append([time, obs[field], 0])
                    
                    # Assume only one relevant entry per scan
                    break
        
        # Plot the data                        
        plotdata = np.array(plotdata)
    
        if not rangey:
            rangey = [np.min(plotdata[:,1]) - 0.2 * np.abs(np.min(plotdata[:,1])), 
                      np.max(plotdata[:,1]) + 0.2 * np.abs(np.max(plotdata[:,1]))] 

        plt.figure()    
        plt.cla()
        plt.errorbar(plotdata[:,0], plotdata[:,1], yerr=plotdata[:,2], fmt='.')
        plt.xlim([self.tstart,self.tstop])
        plt.ylim(rangey)
        plt.xlabel('GMT (h)')
        plt.ylabel(field)
        plt.title('%s - %s'%(site1,site2))
        plt.show(block=False)    
                
    def plot_cphase(self, site1, site2, site3, rangey=False):
        """Plot closure phase over time on a triangle"""

        # Get closure phases (maximal set)
        
        cphases = self.c_phases(mode='time', count='max')
        
        # Get requested closure phases over time
        tri = (site1, site2, site3)
        plotdata = []
        for entry in cphases:
            for obs in entry:
                obstri = (obs['t1'],obs['t2'],obs['t3'])
                if set(obstri) == set(tri):
                    # Flip the sign of the closure phase if necessary
                    parity = paritycompare(tri, obstri) 
                    plotdata.append([obs['time'], parity*obs['cphase'], obs['sigmacp']])
                    continue
        
        plotdata = np.array(plotdata)
        
        if len(plotdata) == 0: 
            print "No closure phases on this triangle!"
            return
        
        # Data ranges
        if not rangey:
            rangey = [np.min(plotdata[:,1]) - 0.2 * np.abs(np.min(plotdata[:,1])), 
                      np.max(plotdata[:,1]) + 0.2 * np.abs(np.max(plotdata[:,1]))] 
        
        # Plot
        plt.figure()
        plt.cla()
        plt.errorbar(plotdata[:,0], plotdata[:,1], yerr=plotdata[:,2], fmt='.')
        plt.xlim([self.tstart,self.tstop])
        plt.ylim(rangey)
        plt.xlabel('GMT (h)')
        plt.ylabel('Closure Phase (deg)')
        plt.title('%s - %s - %s' % (site1,site2,site3))
        plt.show(block=False)              
        
    def plot_camp(self, site1, site2, site3, site4, rangey=False):
        """Plot closure amplitude over time on a quadrange
           (1-2)(3-4)/(1-4)(2-3)
        """
        quad = (site1, site2, site3, site4)
        b1 = set((site1, site2))
        r1 = set((site1, site4))
              
        # Get the closure amplitudes
        camps = self.c_amplitudes(mode='time', count='max')
        plotdata = []
        for entry in camps:
            for obs in entry:
                obsquad = (obs['t1'],obs['t2'],obs['t3'],obs['t4'])
                if set(quad) == set(obsquad):
                    num = [set((obs['t1'], obs['t2'])), set((obs['t3'], obs['t4']))] 
                    denom = [set((obs['t1'], obs['t4'])), set((obs['t2'], obs['t3']))]
                    
                    if (b1 in num) and (r1 in denom):
                        plotdata.append([obs['time'], obs['camp'], obs['sigmaca']])
                    elif (r1 in num) and (b1 in denom):
                        plotdata.append([obs['time'], 1./obs['camp'], obs['sigmaca']/(obs['camp']**2)])
                    continue
                
                    
        plotdata = np.array(plotdata)
        if len(plotdata) == 0: 
            print "No closure amplitudes on this quadrangle!"
            return

        # Data ranges
        if not rangey:
            rangey = [np.min(plotdata[:,1]) - 0.2 * np.abs(np.min(plotdata[:,1])), 
                      np.max(plotdata[:,1]) + 0.2 * np.abs(np.max(plotdata[:,1]))] 
        
        # Plot                            
        plotdata = np.array(plotdata)
        plt.figure
        plt.cla()
        plt.errorbar(plotdata[:,0], plotdata[:,1], yerr=plotdata[:,2], fmt='.')
        plt.xlim([self.tstart,self.tstop])
        plt.ylim(rangey)
        plt.xlabel('GMT (h)')
        plt.ylabel('Closure Amplitude')
        plt.title('(%s - %s)(%s - %s)/(%s - %s)(%s - %s)'%(site1,site2,site3,site4,
                                                           site1,site4,site2,site3))
        plt.show(block=False)       

    def save_txt(self, fname):
        """Save visibility data to a text file"""
        
        # Get the necessary data and the header
        outdata = self.unpack(['time', 'tint', 't1', 't2', 'el1', 'el2', 'tau1','tau2',
                               'u', 'v', 'amp', 'phase', 'qamp', 'qphase', 'uamp', 'uphase', 'sigma'])
        head = ("SRC: %s \n" % self.source +
                    "RA: " + rastring(self.ra) + "\n" + "DEC: " + decstring(self.dec) + "\n" +
                    "MJD: %.4f - %.4f \n" % (fracmjd(self.mjd,self.tstart), fracmjd(self.mjd,self.tstop)) + 
                    "RF: %.4f GHz \n" % (self.rf/1e9) + 
                    "BW: %.4f GHz \n" % (self.bw/1e9) +
                    "PHASECAL: %i \n" % self.phasecal + 
                    "AMPCAL: %i \n" % self.ampcal + 
                    "----------------------------------------------------------------\n" +
                    "Site       X(m)             Y(m)             Z(m)           SEFD\n"
                )
        
        for i in range(len(self.tarr)):
            head += "%-8s %15.5f  %15.5f  %15.5f  %6.4f \n" % (self.tarr[i]['site'], 
                                                               self.tarr[i]['x'], self.tarr[i]['y'], self.tarr[i]['z'], 
                                                               self.tarr[i]['sefd'])

        head += ("----------------------------------------------------------------\n" +
                "time (hr) tint    T1     T2    Elev1   Elev2  Tau1   Tau2   U (lambda)       V (lambda)         "+
                "Iamp (Jy)    Iphase(d)  Qamp (Jy)    Qphase(d)   Uamp (Jy)    Uphase(d)   sigma (Jy)"
                )
          
        # Format and save the data
        fmts = ("%011.8f %4.2f %6s %6s  %4.2f   %4.2f  %4.2f   %4.2f  %16.4f %16.4f    "+
               "%10.8f %10.4f   %10.8f %10.4f    %10.8f %10.4f    %10.8f")
        np.savetxt(fname, outdata, header=head, fmt=fmts)
        return
    
    def save_uvfits(self, fname):
        """Save visibility data to uvfits
            Needs template.UVP file
            """
        
        # Open template UVFITS
        hdulist = fits.open('./template.UVP')
        
        # Load the array data
        tarr = self.tarr
        tnames = tarr['site']
        tnums = np.arange(1, len(tarr)+1)
        xyz = np.array([[tarr[i]['x'],tarr[i]['y'],tarr[i]['z']] for i in np.arange(len(tarr))])
        sefd = tarr['sefd']
        
        nsta = len(tnames)
        col1 = fits.Column(name='ANNAME', format='8A', array=tnames)
        col2 = fits.Column(name='STABXYZ', format='3D', unit='METERS', array=xyz)
        col3 = fits.Column(name='NOSTA', format='1J', array=tnums)
        colfin = fits.Column(name='SEFD', format='1D', array=sefd)
        
        #!AC these antenna fields+header are questionable - look into them
        col25= fits.Column(name='ORBPARM', format='1E', array=np.zeros(0))
        col4 = fits.Column(name='MNTSTA', format='1J', array=np.zeros(nsta))
        col5 = fits.Column(name='STAXOF', format='1E', unit='METERS', array=np.zeros(nsta))
        col6 = fits.Column(name='POLTYA', format='1A', array=np.array(['R' for i in range(nsta)], dtype='|S1'))
        col7 = fits.Column(name='POLAA', format='1E', unit='DEGREES', array=np.zeros(nsta))
        col8 = fits.Column(name='POLCALA', format='3E', array=np.zeros((nsta,3)))
        col9 = fits.Column(name='POLTYB', format='1A', array=np.array(['L' for i in range(nsta)], dtype='|S1'))
        col10 = fits.Column(name='POLAB', format='1E', unit='DEGREES', array=(90.*np.ones(nsta)))
        col11 = fits.Column(name='POLCALB', format='3E', array=np.zeros((nsta,3)))
        
        #!AC Change more antenna header params?
        head = hdulist['AIPS AN'].header
        #head = fits.Header()
        head['EXTVER'] = 1
        head['GSTIA0'] = 119.85 # for mjd 48277
        head['FREQ']= self.rf
        #head['RDATE'] = '1991-01-21' # !AC change??
        head['ARRNAM'] = 'ALMA' #!AC
        head['XYZHAND'] = 'RIGHT'
        head['ARRAYX'] = 0.e0
        head['ARRAYY'] = 0.e0
        head['ARRAYZ'] = 0.e0
        head['DEGPDY'] = 360.985
        head['POLARX'] = 0.e0
        head['POLARY'] = 0.e0
        head['UT1UTC'] = 0.e0
        head['DATUTC'] = 0.e0
        head['TIMESYS'] = 'UTC'
        head['FRAME'] = '????'
        head['NUMORB'] = 0
        head['NO_IF'] = 1
        head['NOPCAL'] = 2
        head['POLTYPE'] = 'APPROX'
        head['FREQID'] = 1
        tbhdu = fits.BinTableHDU.from_columns(fits.ColDefs([col1,col2,col25,col3,col4,col5,col6,col7,col8,col9,col10,col11]), name='AIPS AN', header=head)
        hdulist['AIPS AN'] = tbhdu
        
        # Data header (based on the BU format)
        ###
        header = hdulist[0].header
        #header = fits.Header()
        #header['EXTEND'] = True
        header['OBSRA'] = self.ra * 180./12.
        header['OBSDEC'] = self.dec
        header['OBJECT'] = self.source
        header['MJD'] = self.mjd
        #header['DATE-OBS'] = '1991-01-21' # !AC convert mjd to date!!
        header['BUNIT'] = 'JY'
        header['VELREF'] = 3 #??
        header['ALTRPIX'] = 1.e0
        header['TELESCOP'] = 'ALMA' # !AC Can I change this??
        header['INSTRUME'] = 'ALMA'
        
        header['CTYPE2'] = 'COMPLEX'
        header['CRVAL2'] = 1.e0
        header['CDELT2'] = 1.e0
        header['CRPIX2'] = 1.e0
        header['CROTA2'] = 0.e0
        header['CTYPE3'] = 'STOKES'
        header['CRVAL3'] = -1.e0
        header['CRDELT3'] = -1.e0
        header['CRPIX3'] = 1.e0
        header['CROTA3'] = 0.e0
        header['CTYPE4'] = 'FREQ'
        header['CRVAL4'] = self.rf
        header['CDELT4'] = self.bw
        header['CRPIX4'] = 1.e0
        header['CROTA4'] = 0.e0
        header['CTYPE6'] = 'RA'
        header['CRVAL6'] = header['OBSRA']
        header['CDELT6'] = 1.e0
        header['CRPIX6'] = 1.e0
        header['CROTA6'] = 0.e0
        header['CTYPE7'] = 'DEC'
        header['CRVAL7'] = header['OBSDEC']
        header['CDELT7'] = 1.e0
        header['CRPIX7'] = 1.e0
        header['CROTA7'] = 0.e0
        
        header['PTYPE1'] = 'UU---SIN'
        header['PSCAL1'] = 1/self.rf
        header['PZERO1'] = 0.e0
        header['PTYPE2'] = 'VV---SIN'
        header['PSCAL2'] = 1/self.rf
        header['PZERO2'] = 0.e0
        header['PTYPE3'] = 'WW---SIN'
        header['PSCAL3'] = 1/self.rf
        header['PZERO3'] = 0.e0
        header['PTYPE4'] = 'BASELINE'
        header['PSCAL4'] = 1.e0
        header['PZERO4'] = 0.e0
        header['PTYPE5'] = 'DATE'
        header['PSCAL5'] = 1.e0
<<<<<<< HEAD
        header['PZERO5'] = 0.
        #header['PZERO5'] = self.mjd + 2400000.5 #JD to MJD
=======
        header['PZERO5'] = 0.e0
>>>>>>> 4c7151c5
        header['PTYPE6'] = '_DATE'
        header['PSCAL6'] = 1.e0
        header['PZERO6'] = 0.0
        header['PTYPE7'] = 'INTTIM'
        header['PSCAL7'] = 1.e0
        header['PZERO7'] = 0.e0
        header['PTYPE8'] = 'ELEV1'
        header['PSCAL8'] = 1.e0
        header['PZERO8'] = 0.e0
        header['PTYPE9'] = 'ELEV2'
        header['PSCAL9'] = 1.e0
        header['PZERO9'] = 0.e0
        header['PTYPE10'] = 'TAU1'
        header['PSCAL10'] = 1.e0
        header['PZERO10'] = 0.e0
        header['PTYPE11'] = 'TAU2'
        header['PSCAL11'] = 1.e0
        header['PZERO11'] = 0.e0
        
        # Get data
        obsdata = self.unpack(['time','tint','u','v','vis','qvis','uvis','sigma','t1','t2','el1','el2','tau1','tau2'])
        ndat = len(obsdata['time'])
        
        # times and tints
        jds = (self.mjd + 2400000.5) * np.ones(len(obsdata))
<<<<<<< HEAD
        fractimes = (obsdata['time'] / 24.0) 
        tints = obsdata['tint']

        # Baselines            
=======
        fractimes = (obsdata['time'] / 24.0)
        tints = obsdata['tint']
        # Baselines
>>>>>>> 4c7151c5
        # !AC These HAVE to be correct for CLEAN to work. Why?
        t1 = [self.tkey[scope] + 1 for scope in obsdata['t1']]
        t2 = [self.tkey[scope] + 1 for scope in obsdata['t2']]
        bl = 256*np.array(t1) + np.array(t2)
        
        # elevations
        el1 = obsdata['el1']
        el2 = obsdata['el2']
        
        # opacities
        tau1 = obsdata['tau1']
        tau2 = obsdata['tau2']
        
        # uv are in lightseconds
        u = obsdata['u']
        v = obsdata['v']
        
        # rr, ll, lr, rl, weights
        # !AC Assume V = 0 (linear polarization only)
        rr = ll = obsdata['vis'] # complex
        rl = obsdata['qvis'] + 1j*obsdata['uvis']
        lr = obsdata['qvis'] - 1j*obsdata['uvis']
        weight = 1 / (2 * obsdata['sigma']**2)
        
        # Data array
        outdat = np.zeros((ndat, 1, 1, 1, 1, 4, 3))
        outdat[:,0,0,0,0,0,0] = np.real(rr)
        outdat[:,0,0,0,0,0,1] = np.imag(rr)
        outdat[:,0,0,0,0,0,2] = weight
        outdat[:,0,0,0,0,1,0] = np.real(ll)
        outdat[:,0,0,0,0,1,1] = np.imag(ll)
        outdat[:,0,0,0,0,1,2] = weight
        outdat[:,0,0,0,0,2,0] = np.real(rl)
        outdat[:,0,0,0,0,2,1] = np.imag(rl)
        outdat[:,0,0,0,0,2,2] = weight
        outdat[:,0,0,0,0,3,0] = np.real(lr)
        outdat[:,0,0,0,0,3,1] = np.imag(lr)
        outdat[:,0,0,0,0,3,2] = weight
        
        # Save data
        pars = ['UU---SIN', 'VV---SIN', 'WW---SIN', 'BASELINE', 'DATE', 'DATE',
                'INTTIM', 'ELEV1', 'ELEV2', 'TAU1', 'TAU2']
        #pars = ['UU---SIN', 'VV---SIN', 'WW---SIN', 'BASELINE', 'DATE', '_DATE',
        #        'INTTIM']
        x = fits.GroupData(outdat, parnames=pars,
            pardata=[u, v, np.zeros(ndat), bl, jds, fractimes, tints, el1, el2,tau1,tau2],
            bitpix=-32)
        #x = fits.GroupData(outdat, parnames=pars,
        #                   pardata=[u, v, np.zeros(ndat), bl, jds, np.zeros(ndat), tints],
        #                   bitpix=-32)
                
        #hdulist[0] = fits.GroupsHDU(data=x, header=header)
        hdulist[0].data = x
        hdulist[0].header = header
        hdulist.writeto(fname, clobber=True)
                
        return
    
    def save_oifits(self, fname, flux=1.0):
        """Save visibility data to oifits
            Antenna diameter currently incorrect and the exact times are not correct in the datetime object
            Please contact Katie Bouman (klbouman@mit.edu) for any questions on this function 
        """
        #todo: Add polarization to oifits??
        print 'Warning: save_oifits does NOT save polarimetric visibility data!'
        
        # Normalizing by the total flux passed in - note this is changing the data inside the obs structure
        self.data['vis'] /= flux
        self.data['sigma'] /= flux
        
        data = self.unpack(['u','v','amp','phase', 'sigma', 'time', 't1', 't2', 'tint'])
        biarr = self.bispectra(mode="all", count="min")

        # extract the telescope names and parameters
        antennaNames = self.tarr['site'] #np.array(self.tkey.keys())
        sefd = self.tarr['sefd']
        antennaX = self.tarr['x']
        antennaY = self.tarr['y']
        antennaZ = self.tarr['z']
        #antennaDiam = -np.ones(antennaX.shape) #todo: this is incorrect and there is just a dummy variable here
        antennaDiam = sefd # replace antennaDiam with SEFD for radio observtions
        
        # create dictionary
        union = {};
        union = writeData.arrayUnion(antennaNames, union)

        # extract the integration time
        intTime = data['tint'][0]
        if not all(data['tint'][0] == item for item in np.reshape(data['tint'], (-1)) ):
            raise TypeError("The time integrations for each visibility are different")

        # get visibility information
        amp = data['amp']
        phase = data['phase']
        viserror = data['sigma']
        u = data['u']
        v = data['v']
        
        # convert antenna name strings to number identifiers
        ant1 = writeData.convertStrings(data['t1'], union)
        ant2 = writeData.convertStrings(data['t2'], union)
        
        # convert times to datetime objects
        time = data['time']
        dttime = np.array([datetime.datetime.utcfromtimestamp(x*60*60) for x in time]); #todo: these do not correspond to the acutal times
        
        # get the bispectrum information
        bi = biarr['bispec']
        t3amp = np.abs(bi);
        t3phi = np.angle(bi, deg=1)
        t3amperr = biarr['sigmab']
        t3phierr = 180.0/np.pi * (1/t3amp) * t3amperr;
        uClosure = np.transpose(np.array([np.array(biarr['u1']), np.array(biarr['u2'])]));
        vClosure = np.transpose(np.array([np.array(biarr['v1']), np.array(biarr['v2'])]));
        
        # convert times to datetime objects
        timeClosure = biarr['time']
        dttimeClosure = np.array([datetime.datetime.utcfromtimestamp(x) for x in timeClosure]); #todo: these do not correspond to the acutal times

        # convert antenna name strings to number identifiers
        biarr_ant1 = writeData.convertStrings(biarr['t1'], union)
        biarr_ant2 = writeData.convertStrings(biarr['t2'], union)
        biarr_ant3 = writeData.convertStrings(biarr['t3'], union)
        antOrder = np.transpose(np.array([biarr_ant1, biarr_ant2, biarr_ant3]))

        # todo: check that putting the negatives on the phase and t3phi is correct
        writeData.writeOIFITS(fname, self.ra, self.dec, self.rf, self.bw, intTime, amp, viserror, phase, viserror, u, v, ant1, ant2, dttime, 
                              t3amp, t3amperr, t3phi, t3phierr, uClosure, vClosure, antOrder, dttimeClosure, antennaNames, antennaDiam, antennaX, antennaY, antennaZ)
   
        # Un-Normalizing by the total flux passed in - note this is changing the data inside the obs structure back to what it originally was
        self.data['vis'] *= flux
        self.data['sigma'] *= flux
        
        return
        
##################################################################################################
# Object Construction Functions
##################################################################################################    
           
def load_array(filename):
    """Read an array from a text file and return an Array object
    """
    
    tdata = np.loadtxt(filename,dtype=str)
    if tdata.shape[1] != 5:
        raise Exception("Array file should have format: (name, x, y, z, SEFD)") 
    tdata = [np.array((x[0],float(x[1]),float(x[2]),float(x[3]),float(x[4])), dtype=DTARR) for x in tdata]
    tdata = np.array(tdata)
    return Array(tdata)
      
def load_obs_txt(filename):
    """Read an observation from a text file and return an Obsdata object
       text file has the same format as output from Obsdata.savedata()
    """
    
    # Read the header parameters
    file = open(filename)
    src = string.join(file.readline().split()[2:])
    ra = file.readline().split()
    ra = float(ra[2]) + float(ra[4])/60. + float(ra[6])/3600.
    dec = file.readline().split()
    dec = np.sign(float(dec[2])) *(abs(float(dec[2])) + float(dec[4])/60. + float(dec[6])/3600.)
    mjd = float(file.readline().split()[2])
    rf = float(file.readline().split()[2]) * 1e9
    bw = float(file.readline().split()[2]) * 1e9
    phasecal = bool(file.readline().split()[2])
    ampcal = bool(file.readline().split()[2])
    file.readline()
    file.readline()
    
    # read the tarr
    line = file.readline().split()
    tarr = []
    while line[1][0] != "-":
        tarr.append(np.array((line[1], line[2], line[3], line[4], line[5]), dtype=DTARR))
        line = file.readline().split()
    tarr = np.array(tarr, dtype=DTARR)   
    file.close()

    
    # Load the data, convert to list format, return object
    datatable = np.loadtxt(filename, dtype=str)
    datatable2 = []
    for row in datatable:
        time = float(row[0])
        tint = float(row[1])
        t1 = row[2]
        t2 = row[3]
        el1 = float(row[4])
        el2 = float(row[5])
        tau1 = float(row[6])
        tau2 = float(row[7])
        u = float(row[8])
        v = float(row[9])
        vis = float(row[10]) * np.exp(1j * float(row[11]) * DEGREE)
        if datatable.shape[1] == 17:
            qvis = float(row[12]) * np.exp(1j * float(row[13]) * DEGREE)
            uvis = float(row[14]) * np.exp(1j * float(row[15]) * DEGREE)
            sigma = float(row[16])
        elif datatable.shape[1] == 13:
            qvis = 0+0j
            uvis = 0+0j
            sigma = float(row[12])
        else:
            raise Exception('Text file does not have the right number of fields!')
            
        datatable2.append(np.array((time, tint, t1, t2, el1, el2, tau1, tau2, 
                                    u, v, vis, qvis, uvis, sigma), dtype=DTPOL))
    
    # Return the datatable                      
    datatable2 = np.array(datatable2)
    return Obsdata(ra, dec, rf, bw, datatable2, tarr, source=src, mjd=mjd, ampcal=ampcal, phasecal=phasecal)        

def load_obs_maps(arrfile, obsspec, ifile, qfile=0, ufile=0, src='SgrA', mjd=0, ampcal=False, phasecal=False):
    """Read an observation from a maps text file and return an Obsdata object
       text file has the same format as output from Obsdata.savedata()
    """
    # Read telescope parameters from the array file
    tdata = np.loadtxt(arrfile, dtype=str)
    tdata = [np.array((x[0],float(x[1]),float(x[2]),float(x[3]),float(x[-1])), dtype=DTARR) for x in tdata]
    tdata = np.array(tdata)

    # Read parameters from the obs_spec
    f = open(obsspec)
    stop = False
    while not stop:
        line = f.readline().split()
        if line==[] or line[0]=='\\':
            continue
        elif line[0] == 'FOV_center_RA':
            x = line[2].split(':')
            ra = float(x[0]) + float(x[1])/60. + float(x[2])/3600.
        elif line[0] == 'FOV_center_Dec':
            x = line[2].split(':')
            dec = np.sign(float(x[0])) * (abs(float(x[0])) + float(x[1])/60. + float(x[2])/3600.)
        elif line[0] == 'Corr_int_time':
            tint = float(line[2])
        elif line[0] == 'Corr_chan_bw':  #!AC what if multiple channels?
            bw = float(line[2]) * 1e6 #MHz
        elif line[0] == 'Channel': #!AC what if multiple scans with different params?
            rf = float(line[2].split(':')[0]) * 1e6
        elif line[0] == 'Scan_start':
            x = line[2].split(':') #!AC properly compute MJD! 
        elif line[0] == 'Endscan':
            stop=True
    f.close()
    
    # Load the data, convert to list format, return object
    datatable = []
    f = open(ifile)
    
    for line in f:
        line = line.split()
        if not (line[0] in ['UV', 'Scan','\n']):
            time = line[0].split(':')
            time = float(time[2]) + float(time[3])/60. + float(time[4])/3600.
            u = float(line[1]) * 1000
            v = float(line[2]) * 1000
            bl = line[4].split('-')
            t1 = tdata[int(bl[0])-1]['site']
            t2 = tdata[int(bl[1])-1]['site']
            el1 = 0.
            el2 = 0.
            tau1 = 0.
            tau2 = 0.
            vis = float(line[7][:-1]) * np.exp(1j*float(line[8][:-1])*DEGREE)
            sigma = float(line[10])
            datatable.append(np.array((time, tint, t1, t2, el1, el2, tau1, tau2, 
                                        u, v, vis, 0.0,0.0, sigma), dtype=DTPOL))
    
    datatable = np.array(datatable)
    #!AC: qfile and ufile must have exactly the same format as ifile
    #!AC: add some consistency check 
    if not qfile==0:
        f = open(qfile)
        i = 0
        for line in f:
            line = line.split()
            if not (line[0] in ['UV', 'Scan','\n']):
                datatable[i]['qvis'] = float(line[7][:-1]) * np.exp(1j*float(line[8][:-1])*DEGREE)
                i += 1
            
    if not ufile==0:
        f = open(ufile)
        i = 0
        for line in f:
            line = line.split()
            if not (line[0] in ['UV', 'Scan','\n']):
                datatable[i]['uvis'] = float(line[7][:-1]) * np.exp(1j*float(line[8][:-1])*DEGREE)
                i += 1                                
    
    # Return the datatable                      
    return Obsdata(ra, dec, rf, bw, datatable, tdata, source=src, mjd=mjd)        

def load_obs_uvfits(filename, flipbl=False):
    """Load uvfits data from a uvfits file.
    """
        
    # Load the uvfits file
    hdulist = fits.open(filename)
    header = hdulist[0].header
    data = hdulist[0].data
    
    # Load the array data
    tnames = hdulist['AIPS AN'].data['ANNAME']
    tnums = hdulist['AIPS AN'].data['NOSTA'] - 1
    xyz = hdulist['AIPS AN'].data['STABXYZ']
    try:
        sefd = hdulist['AIPS AN'].data['SEFD']
    except KeyError:
        print "Warning! no SEFD data in UVfits file"
        sefd = np.zeros(len(tnames))
        
    tarr = [np.array((tnames[i], xyz[i][0], xyz[i][1], xyz[i][2], sefd[i]),
            dtype=DTARR) for i in range(len(tnames))]
            
    tarr = np.array(tarr)
    
    # Various header parameters
    ra = header['OBSRA'] * 12./180.
    dec = header['OBSDEC']   
    src = header['OBJECT']
    if header['CTYPE4'] == 'FREQ':
        rf = header['CRVAL4']
        bw = header['CDELT4'] 
    else: raise Exception('Cannot find observing frequency!')
    
    
    # Mask to screen bad data
    rrweight = data['DATA'][:,0,0,0,0,0,2]
    llweight = data['DATA'][:,0,0,0,0,1,2]
    rlweight = data['DATA'][:,0,0,0,0,2,2]
    lrweight = data['DATA'][:,0,0,0,0,3,2]
    mask = (rrweight > 0) * (llweight > 0) * (rlweight > 0) * (lrweight > 0)
    
    # Obs Times
    jds = data['DATE'][mask]
    mjd = int(jdtomjd(np.min(jds)))
    
    #!AC: There seems to be different behavior here - 
    #!AC: BU puts date in _DATE 
    if len(set(data['DATE'])) > 2:
        times = np.array([mjdtogmt(jdtomjd(jd)) for jd in jds])
    else:
        times = data['_DATE'][mask] * 24.0
    
    # Integration times
    tints = data['INTTIM'][mask]
    
    # Sites - add names
    t1 = data['BASELINE'][mask].astype(int)/256
    t2 = data['BASELINE'][mask].astype(int) - t1*256
    t1 = t1 - 1
    t2 = t2 - 1
    scopes_num = np.sort(list(set(np.hstack((t1,t2)))))
    t1 = np.array([tarr[i]['site'] for i in t1])
    t2 = np.array([tarr[i]['site'] for i in t2])
    
    # Elevations (not in BU files)
    try: 
        el1 = data['ELEV1'][mask]
        el2 = data['ELEV2'][mask]
    except KeyError:
        el1 = el2 = np.zeros(len(t1))

    # Opacities (not in BU files)
    try: 
        tau1 = data['TAU1'][mask]
        tau2 = data['TAU2'][mask]
    except KeyError:
        tau1 = tau2 = np.zeros(len(t1))
        
    # Convert uv in lightsec to lambda by multiplying by rf
    try:
        u = data['UU---SIN'][mask] * rf
        v = data['VV---SIN'][mask] * rf    
    except KeyError:   
        try:
            u = data['UU'][mask] * rf
            v = data['VV'][mask] * rf
        except KeyError:
            try:
                u = data['UU--'][mask] * rf
                v = data['VV--'][mask] * rf
            except KeyError:
                raise Exception("Cant figure out column label for UV coords")
                    
    # Get vis data
    rr = data['DATA'][:,0,0,0,0,0,0][mask] + 1j*data['DATA'][:,0,0,0,0,0,1][mask]
    ll = data['DATA'][:,0,0,0,0,1,0][mask] + 1j*data['DATA'][:,0,0,0,0,1,1][mask]
    rl = data['DATA'][:,0,0,0,0,2,0][mask] + 1j*data['DATA'][:,0,0,0,0,2,1][mask]
    lr = data['DATA'][:,0,0,0,0,3,0][mask] + 1j*data['DATA'][:,0,0,0,0,3,1][mask]
    rrsig = 1/np.sqrt(rrweight[mask])
    llsig = 1/np.sqrt(llweight[mask])
    rlsig = 1/np.sqrt(rlweight[mask])
    lrsig = 1/np.sqrt(lrweight[mask])
    
    # Form stokes parameters
    ivis = (rr + ll)/2.0
    qvis = (rl + lr)/2.0
    uvis = (rl - lr)/(2.0j)
    isig = np.sqrt(rrsig**2 + llsig**2)/2.0
    qsig = np.sqrt(rlsig**2 + lrsig**2)/2.0
    usig = qsig
    
    # !AC Should sigma be the avg of the stokes sigmas, or just the I sigma?  
    sigma = isig 
    
    # !AC reverse sign of baselines for correct imaging?
    if flipbl:
        u = -u
        v = -v
    
    # Make a datatable
    # !AC Can I make this faster?
    datatable = []
    for i in xrange(len(times)):
        datatable.append(np.array((
                           times[i], tints[i], 
                           t1[i], t2[i], el1[i], el2[i], tau1[i], tau2[i], 
                           u[i], v[i],
                           ivis[i], qvis[i], uvis[i], sigma[i]
                           ), dtype=DTPOL
                         ))
    datatable = np.array(datatable)

    return Obsdata(ra, dec, rf, bw, datatable, tarr, source=src, mjd=mjd, ampcal=True, phasecal=True)

def load_obs_oifits(filename, flux=1.0):
    """Load data from an oifits file
       Does NOT currently support polarization
    """
    
    print 'Warning: load_obs_oifits does NOT currently support polarimetric data!' 
    #open oifits file and get visibilities
    oidata=oifits.open(filename)
    vis_data = oidata.vis
    
    # get source info
    src = oidata.target[0].target
    ra = oidata.target[0].raep0.angle
    dec = oidata.target[0].decep0.angle
    
    # get annena info
    nAntennas = len(oidata.array[oidata.array.keys()[0]].station)
    #sites = np.array([str((oidata.array[oidata.array.keys()[0]].station[i])).replace(" ", "") for i in range(nAntennas)])
    sites = np.array([oidata.array[oidata.array.keys()[0]].station[i].sta_name for i in range(nAntennas)])
    arrayX = oidata.array[oidata.array.keys()[0]].arrxyz[0]
    arrayY = oidata.array[oidata.array.keys()[0]].arrxyz[1]
    arrayZ = oidata.array[oidata.array.keys()[0]].arrxyz[2]
    x = np.array([arrayX + oidata.array[oidata.array.keys()[0]].station[i].staxyz[0] for i in range(nAntennas)])
    y = np.array([arrayY + oidata.array[oidata.array.keys()[0]].station[i].staxyz[1] for i in range(nAntennas)])
    z = np.array([arrayZ + oidata.array[oidata.array.keys()[0]].station[i].staxyz[2] for i in range(nAntennas)])
    
    # get wavelength and corresponding frequencies
    wavelength = oidata.wavelength[oidata.wavelength.keys()[0]].eff_wave
    nWavelengths = wavelength.shape[0]
    bandpass = oidata.wavelength[oidata.wavelength.keys()[0]].eff_band
    frequency = C/wavelength
    # todo: this result seems wrong...
    bw = np.mean(2*(np.sqrt( bandpass**2*frequency**2 + C**2) - C)/bandpass)
    rf = np.mean(frequency)
    
    # get the u-v point for each visibility
    u = np.array([vis_data[i].ucoord/wavelength for i in range(len(vis_data))])
    v = np.array([vis_data[i].vcoord/wavelength for i in range(len(vis_data))])
    
    # get visibility info - currently the phase error is not being used properly
    amp = np.array([vis_data[i]._visamp for i in range(len(vis_data))])
    phase = np.array([vis_data[i]._visphi for i in range(len(vis_data))])
    amperr = np.array([vis_data[i]._visamperr for i in range(len(vis_data))])
    visphierr = np.array([vis_data[i]._visphierr for i in range(len(vis_data))])
    timeobs = np.array([vis_data[i].timeobs for i in range(len(vis_data))]) #convert to single number
    #return timeobs
    #AC - datetime not working!!!
    time = np.transpose(np.tile(np.array([(ttime.mktime((timeobs[i] + datetime.timedelta(days=1)).timetuple()))/(60.0*60.0) 
                                        for i in range(len(timeobs))]), [nWavelengths, 1]))

    #time = np.transpose(np.tile(np.array([(ttime.mktime(timeobs[i].timetuple()) - ttime.mktime(datetime.datetime.utcfromtimestamp(0).timetuple()))/(60.0*60.0) 
    #                                      for i in range(len(timeobs))]), [nWavelengths, 1]))
    
    # integration time
    tint = np.array([vis_data[i].int_time for i in range(len(vis_data))])
    if not all(tint[0] == item for item in np.reshape(tint, (-1)) ):
        raise TypeError("The time integrations for each visibility are different")
    tint = tint[0]
    tint = tint * np.ones( amp.shape )

    # get telescope names for each visibility
    t1 = np.transpose(np.tile( np.array([ vis_data[i].station[0].sta_name for i in range(len(vis_data))]), [nWavelengths,1]))
    t2 = np.transpose(np.tile( np.array([ vis_data[i].station[1].sta_name for i in range(len(vis_data))]), [nWavelengths,1]))
    #t1 = np.transpose(np.tile( np.array([ str(vis_data[i].station[0]).replace(" ", "") for i in range(len(vis_data))]), [nWavelengths,1]))
    #t2 = np.transpose(np.tile( np.array([ str(vis_data[i].station[1]).replace(" ", "") for i in range(len(vis_data))]), [nWavelengths,1]))

    # dummy variables
    el1 = -np.ones(amp.shape)
    el2 = -np.ones(amp.shape)
    tau1 = -np.ones(amp.shape)
    tau2 = -np.ones(amp.shape)
    qvis = -np.ones(amp.shape)
    uvis = -np.ones(amp.shape)
    sefd = -np.ones(x.shape)

    # vectorize
    time = time.ravel()
    tint = tint.ravel()
    t1 = t1.ravel()
    t2 = t2.ravel()
    el1 = el1.ravel()
    el2 = el2.ravel()
    tau1 = tau1.ravel()
    tau2 = tau2.ravel()
    u = u.ravel()
    v = v.ravel()
    vis = amp.ravel() * np.exp ( -1j * phase.ravel() * np.pi/180.0 )
    qvis = qvis.ravel()
    uvis = uvis.ravel()
    amperr = amperr.ravel()

    #TODO - check that we are properly using the error from the amplitude and phase

    # create data tables
    datatable = np.array([ (time[i], tint[i], t1[i], t2[i], el1[i], el2[i], tau1[i], tau2[i], u[i], v[i], flux*vis[i], qvis[i], uvis[i], flux*amperr[i]) for i in range(len(vis))], dtype=DTPOL)
    tarr = np.array([ (sites[i], x[i], y[i], z[i], sefd[i]) for i in range(nAntennas)], dtype=DTARR)

    # return object
    return Obsdata(ra, dec, rf, bw, datatable, tarr, source=src, mjd=time[0], ampcal=False, phasecal=False)
    
def load_im_txt(filename, pulse=pulses.deltaPulse2D):
    """Read in an image from a text file and create an Image object
       Text file should have the same format as output from Image.save_txt()
       Make sure the header has exactly the same form!
    """
    
    # TODO !AC should pulse type be in header?
    # Read the header
    file = open(filename)
    src = string.join(file.readline().split()[2:])
    ra = file.readline().split()
    ra = float(ra[2]) + float(ra[4])/60. + float(ra[6])/3600.
    dec = file.readline().split()
    dec = np.sign(float(dec[2])) *(abs(float(dec[2])) + float(dec[4])/60. + float(dec[6])/3600.)
    mjd = float(file.readline().split()[2])
    rf = float(file.readline().split()[2]) * 1e9
    xdim = file.readline().split()
    xdim_p = int(xdim[2])
    psize_x = float(xdim[4])*RADPERAS/xdim_p
    ydim = file.readline().split()
    ydim_p = int(ydim[2])
    psize_y = float(ydim[4])*RADPERAS/ydim_p
    file.close()
    
    if psize_x != psize_y:
        raise Exception("Pixel dimensions in x and y are inconsistent!")
    
    # Load the data, convert to list format, make object
    datatable = np.loadtxt(filename, dtype=float)
    image = datatable[:,2].reshape(ydim_p, xdim_p)
    outim = Image(image, psize_x, ra, dec, rf=rf, source=src, mjd=mjd, pulse=pulse)
    
    # Look for Stokes Q and U
    qimage = uimage = np.zeros(image.shape)
    if datatable.shape[1] == 5:
        qimage = datatable[:,3].reshape(ydim_p, xdim_p)
        uimage = datatable[:,4].reshape(ydim_p, xdim_p)
    
    if np.any((qimage != 0) + (uimage != 0)):
        print 'Loaded Stokes I, Q, and U images'
        outim.add_qu(qimage, uimage)
    else:
        print 'Loaded Stokes I image only'
    
    return outim
    
def load_im_fits(filename, punit="deg", pulse=pulses.deltaPulse2D):
    """Read in an image from a FITS file and create an Image object
    """
    # TODO !AC should pulse type be in header?

    # Radian or Degree?
    if punit=="deg":
        pscl = DEGREE
    elif punit=="rad":
        pscl = 1.0
    elif punit=="uas":
        pscl = RADPERUAS
        
    # Open the FITS file
    hdulist = fits.open(filename)
    
    # Assume stokes I is the primary hdu
    header = hdulist[0].header
    
    # Read some header values
    ra = header['OBSRA']*12/180.
    dec = header['OBSDEC']
    xdim_p = header['NAXIS1']
    psize_x = np.abs(header['CDELT1']) * pscl
    dim_p = header['NAXIS2']
    psize_y = np.abs(header['CDELT2']) * pscl
    
    if 'MJD' in header.keys(): mjd = header['MJD']
    else: mjd = 48277.0 
    
    if 'FREQ' in header.keys(): rf = header['FREQ']
    else: rf = 230e9
    
    if 'OBJECT' in header.keys(): src = header['OBJECT']
    else: src = 'SgrA'
    
    # Get the image and create the object
    data = hdulist[0].data
    data = data.reshape((data.shape[-2],data.shape[-1]))
    image = data[::-1,:] # flip y-axis!
    outim = Image(image, psize_x, ra, dec, rf=rf, source=src, mjd=mjd, pulse=pulse)
    
    # Look for Stokes Q and U
    qimage = uimage = np.array([])
    for hdu in hdulist[1:]:
        header = hdu.header
        data = hdu.data
        data = data.reshape((data.shape[-2],data.shape[-1]))
        if 'STOKES' in header.keys() and header['STOKES'] == 'Q':
            qimage = data[::-1,:] # flip y-axis!
        if 'STOKES' in header.keys() and header['STOKES'] == 'U':
            uimage = data[::-1,:] # flip y-axis!
    if qimage.shape == uimage.shape == image.shape:
        print 'Loaded Stokes I, Q, and U images'
        outim.add_qu(qimage, uimage)
    else:
        print 'Loaded Stokes I image only'
                
    return outim

##################################################################################################
# Image Construction Functions
##################################################################################################

def resample_square(im, xdim_new, ker_size=5):
	"""Return a new image object that is resampled to the new dimensions xdim x ydim"""
	
	# !!???
	# !AC TODO work with not square image? New xdim & ydim must be compatible!
	if im.xdim != im.ydim:
		raise Exception("Image must be square (for now)!")
	if im.pulse == pulses.deltaPulse2D:
		raise Exception("This function only works on continuously parametrized images: does not work with delta pulses!")
	
	ydim_new = xdim_new
	fov = im.xdim * im.psize
	psize_new = fov / xdim_new
	ij = np.array([[[i*im.psize + (im.psize*im.xdim)/2.0 - im.psize/2.0, j*im.psize + (im.psize*im.ydim)/2.0 - im.psize/2.0]
                    for i in np.arange(0, -im.xdim, -1)] 
                    for j in np.arange(0, -im.ydim, -1)]).reshape((im.xdim*im.ydim, 2))
	
	def im_new(x,y):
		mask = (((x - ker_size*im.psize/2.0) < ij[:,0]) * (ij[:,0] < (x + ker_size*im.psize/2.0)) * ((y-ker_size*im.psize/2.0) < ij[:,1]) * (ij[:,1] < (y+ker_size*im.psize/2.0))).flatten()
		return np.sum([im.imvec[n] * im.pulse(x-ij[n,0], y-ij[n,1], im.psize, dom="I") for n in np.arange(len(im.imvec))[mask]])
	
	out = np.array([[im_new(x*psize_new + (psize_new*xdim_new)/2.0 - psize_new/2.0, y*psize_new + (psize_new*ydim_new)/2.0 - psize_new/2.0)
                      for x in np.arange(0, -xdim_new, -1)] 
                      for y in np.arange(0, -ydim_new, -1)] )    
	
	# TODO !AC check if this normalization is correct!
	out = out * np.sum(im.imvec)/np.sum(out)
	return Image(out, psize_new, im.ra, im.dec, rf=im.rf, source=im.source, mjd=im.mjd, pulse=im.pulse)
	
def make_square(obs, npix, fov,pulse=pulses.deltaPulse2D):
    """Make an empty prior image
       obs is an observation object
       fov is in radians
    """ 
    pdim = fov/npix
    im = np.zeros((npix,npix))
    return Image(im, pdim, obs.ra, obs.dec, rf=obs.rf, source=obs.source, mjd=obs.mjd, pulse=pulse)

def add_flat(im, flux):
    """Add flat background to an image""" 
    
    imout = (im.imvec + (flux/float(len(im.imvec))) * np.ones(len(im.imvec))).reshape(im.ydim,im.xdim)
    out = Image(imout, im.psize, im.ra, im.dec, rf=im.rf, source=im.source, mjd=im.mjd, pulse=im.pulse) 
    return out

def add_tophat(im, flux, radius):
    """Add tophat flux to an image""" 
    xfov = im.xdim * im.psize
    yfov = im.ydim * im.psize
    
    # !AC handle actual zeros?
    hat = np.array([[1.0 if np.sqrt(i**2+j**2) <= radius else EP
                      for i in np.arange(xfov/2., -xfov/2., -im.psize)] 
                      for j in np.arange(yfov/2., -yfov/2., -im.psize)])        
    
    # !AC think more carefully about the different cases for array size here
    hat = hat[0:im.ydim, 0:im.xdim]
    
    imout = im.imvec.reshape(im.ydim, im.xdim) + (hat * flux/np.sum(hat))
    out = Image(imout, im.psize, im.ra, im.dec, rf=im.rf, source=im.source, mjd=im.mjd) 
    return out

def add_gauss(im, flux, beamparams, x=0, y=0):
    """Add a gaussian to an image
       beamparams is [fwhm_maj, fwhm_min, theta], all in rad
       x,y are gaussian position in rad
       theta is the orientation angle measured E of N
    """ 
    
    #xfov = im.xdim * im.psize
    #yfov = im.ydim * im.psize
    sigma_maj = beamparams[0] / (2. * np.sqrt(2. * np.log(2.))) 
    sigma_min = beamparams[1] / (2. * np.sqrt(2. * np.log(2.)))
    cth = np.cos(beamparams[2])
    sth = np.sin(beamparams[2])

    #gauss = np.array([[np.exp(-((j-y)*cth + (i-x)*sth)**2/(2*sigma_maj**2) - ((i-x)*cth - (j-y)*sth)**2/(2.*sigma_min**2))
    #                  for i in np.arange(xfov/2., -xfov/2., -im.psize)] 
    #                  for j in np.arange(yfov/2., -yfov/2., -im.psize)])                        
    
    gauss = np.array([[np.exp(-((j-y)*cth + (i-x)*sth)**2/(2*sigma_maj**2) - ((i-x)*cth - (j-y)*sth)**2/(2.*sigma_min**2))
                      for i in (np.arange(0,-im.xdim,-1)*im.psize + (im.psize*im.xdim)/2.0 - im.psize/2.0)] 
                      for j in (np.arange(0,-im.ydim,-1)*im.psize + (im.psize*im.ydim)/2.0 - im.psize/2.0 )]) 
  
    # !AC think more carefully about the different cases for array size here
    gauss = gauss[0:im.ydim, 0:im.xdim]
    
    imout = im.imvec.reshape(im.ydim, im.xdim) + (gauss * flux/np.sum(gauss))
    out = Image(imout, im.psize, im.ra, im.dec, rf=im.rf, source=im.source, mjd=im.mjd, pulse=im.pulse)
    return out


def add_const_m(im, mag, angle):
    """Add a constant fractional polarization to image
       angle is in radians""" 
    
    if not (0 < mag < 1):
        raise Exception("fractional polarization magnitude must be beween 0 and 1!")
    
    imi = im.imvec.reshape(im.ydim,im.xdim)    
    imq = qimage(im.imvec, mag * np.ones(len(im.imvec)), angle*np.ones(len(im.imvec))).reshape(im.ydim,im.xdim)
    imu = uimage(im.imvec, mag * np.ones(len(im.imvec)), angle*np.ones(len(im.imvec))).reshape(im.ydim,im.xdim)
    out = Image(imi, im.psize, im.ra, im.dec, rf=im.rf, source=im.source, mjd=im.mjd, pulse=im.pulse)
    out.add_qu(imq, imu)
    return out
    
##################################################################################################
# Image domain blurring Functions
##################################################################################################
def blur_gauss(image, beamparams, frac, frac_pol=0):
    """Blur image with a Gaussian beam defined by beamparams
       beamparams is [FWHMmaj, FWHMmin, theta], all in radian
    """
    
    im = (image.imvec).reshape(image.ydim, image.xdim)
    if len(image.qvec):
        qim = (image.qvec).reshape(image.ydim, image.xdim)
        uim = (image.uvec).reshape(image.ydim, image.xdim)
    xfov = image.xdim * image.psize
    yfov = image.ydim * image.psize
    
    if beamparams[0] > 0.0:
        sigma_maj = frac * beamparams[0] / (2. * np.sqrt(2. * np.log(2.))) 
        sigma_min = frac * beamparams[1] / (2. * np.sqrt(2. * np.log(2.))) 
        cth = np.cos(beamparams[2])
        sth = np.sin(beamparams[2])
        gauss = np.array([[np.exp(-(j*cth + i*sth)**2/(2*sigma_maj**2) - (i*cth - j*sth)**2/(2.*sigma_min**2))
                                  for i in np.arange(xfov/2., -xfov/2., -image.psize)] 
                                  for j in np.arange(yfov/2., -yfov/2., -image.psize)])

        # !AC think more carefully about the different image size cases here
        gauss = gauss[0:image.ydim, 0:image.xdim]
        gauss = gauss / np.sum(gauss) # normalize to 1
        
        # Convolve
        im = scipy.signal.fftconvolve(gauss, im, mode='same')


    if frac_pol:
        if not len(image.qvec):
            raise Exception("There is no polarized image!")
                
        sigma_maj = frac_pol * beamparams[0] / (2. * np.sqrt(2. * np.log(2.))) 
        sigma_min = frac_pol * beamparams[1] / (2. * np.sqrt(2. * np.log(2.))) 
        cth = np.cos(beamparams[2])
        sth = np.sin(beamparams[2])
        gauss = np.array([[np.exp(-(j*cth + i*sth)**2/(2*sigma_maj**2) - (i*cth - j*sth)**2/(2.*sigma_min**2))
                                  for i in np.arange(xfov/2., -xfov/2., -image.psize)] 
                                  for j in np.arange(yfov/2., -yfov/2., -image.psize)])
        
        # !AC think more carefully about the different cases here
        gauss = gauss[0:image.ydim, 0:image.xdim]
        gauss = gauss / np.sum(gauss) # normalize to 1        
        
        # Convolve
        qim = scipy.signal.fftconvolve(gauss, qim, mode='same')
        uim = scipy.signal.fftconvolve(gauss, uim, mode='same')
                                  
    
    out = Image(im, image.psize, image.ra, image.dec, rf=image.rf, source=image.source, mjd=image.mjd, pulse=image.pulse)                        
    if len(image.qvec):
        out.add_qu(qim, uim)
    return out  
        
##################################################################################################
# Scattering Functions
##################################################################################################
def deblur(obs):
    """Deblur the observation obs by dividing with the Sgr A* scattering kernel.
       Returns a new observation.
    """
    
    datatable = np.array(obs.data, copy=True)
    vis = datatable['vis']
    qvis = datatable['qvis']
    uvis = datatable['uvis']
    sigma = datatable['sigma']
    u = datatable['u']
    v = datatable['v']
    
    for i in range(len(vis)):
        ker = sgra_kernel_uv(obs.rf, u[i], v[i])
        vis[i] = vis[i] / ker
        qvis[i] = qvis[i] / ker
        uvis[i] = uvis[i] / ker
        sigma[i] = sigma[i] / ker
    
    datatable['vis'] = vis
    datatable['qvis'] = qvis
    datatable['uvis'] = uvis
    datatable['sigma'] = sigma
    
    obsdeblur = Obsdata(obs.ra, obs.dec, obs.rf, obs.bw, datatable, obs.tarr)
    return obsdeblur
    
def sgra_kernel_uv(rf, u, v):
    """Return the value of the Sgr A* scattering kernel at a given u,v pt (in lambda), 
       at a given frequency rf (in Hz).
       Values from Bower et al.
    """
    
    lcm = (C/rf) * 100 # in cm
    sigma_maj = FWHM_MAJ * (lcm**2) / (2*np.sqrt(2*np.log(2))) * RADPERUAS
    sigma_min = FWHM_MIN * (lcm**2) / (2*np.sqrt(2*np.log(2))) * RADPERUAS
    theta = POS_ANG * DEGREE
    
    
    # Covarience matrix
    a = (sigma_min * np.cos(theta))**2 + (sigma_maj*np.sin(theta))**2
    b = (sigma_maj * np.cos(theta))**2 + (sigma_min*np.sin(theta))**2
    c = (sigma_min**2 - sigma_maj**2) * np.cos(theta) * np.sin(theta)
    m = np.array([[a, c], [c, b]])
    uv = np.array([u,v])
    
    
    x2 = np.dot(uv, np.dot(m, uv))
    g = np.exp(-2 * np.pi**2 * x2)
    
    return g

def sgra_kernel_params(rf):
    """Return elliptical gaussian parameters in radian for the Sgr A* scattering ellipse at a given frequency
       Values from Bower et al.
    """
    
    lcm = (C/rf) * 100 # in cm
    fwhm_maj_rf = FWHM_MAJ * (lcm**2)  * RADPERUAS
    fwhm_min_rf = FWHM_MIN * (lcm**2)  * RADPERUAS
    theta = POS_ANG * DEGREE
    
    return np.array([fwhm_maj_rf, fwhm_min_rf, theta])
                                     
##################################################################################################
# Other Functions
##################################################################################################

def paritycompare(perm1, perm2):
    """Compare the parity of two permutations.
       Assume both lists are equal length and with same elements
       Copied from: http://stackoverflow.com/questions/1503072/how-to-check-if-permutations-have-equal-parity
    """
    
    perm2 = list(perm2)
    perm2_map = dict((v, i) for i,v in enumerate(perm2))
    transCount=0
    for loc, p1 in enumerate(perm1):
        p2 = perm2[loc]
        if p1 != p2:
            sloc = perm2_map[p1]
            perm2[loc], perm2[sloc] = p1, p2
            perm2_map[p1], perm2_map[p2] = sloc, loc
            transCount += 1
    
    if not (transCount % 2): return 1
    else: return  -1
    
def merr(sigma, I, m):
    """Return the error in mbreve real and imaginary parts"""
    return sigma * np.sqrt((2 + np.abs(m)**2)/ (np.abs(I) ** 2))
       
def ticks(axisdim, psize, nticks=8):
    """Return a list of ticklocs and ticklabels
       psize should be in desired units
    """
    
    axisdim = int(axisdim)
    nticks = int(nticks)
    if not axisdim % 2: axisdim += 1
    if nticks % 2: nticks -= 1
    tickspacing = float((axisdim-1))/nticks
    ticklocs = np.arange(0, axisdim+1, tickspacing)
    ticklabels= np.around(psize * np.arange((axisdim-1)/2., -(axisdim)/2., -tickspacing), decimals=1)
    return (ticklocs, ticklabels)
    
def rastring(ra):
    """Convert a ra in fractional hours to formatted string"""
    h = int(ra)
    m = int((ra-h)*60.)
    s = (ra-h-m/60.)*3600.
    out = "%2i h %2i m %2.4f s" % (h,m,s)
    return out 

def decstring(dec):
    """Convert a dec in fractional degrees to formatted string"""
    
    deg = int(dec)
    m = int((abs(dec)-abs(deg))*60.)
    s = (abs(dec)-abs(deg)-m/60.)*3600.
    out = "%2i deg %2i m %2.4f s" % (deg,m,s)
    return out

def gmtstring(gmt):
    """Convert a gmt in fractional hours to formatted string"""
    
    if gmt > 24.0: gmt = gmt-24.0
    h = int(gmt)
    m = int((gmt-h)*60.)
    s = (gmt-h-m/60.)*3600.
    out = "%02i:%02i:%2.4f" % (h,m,s)
    return out 

def fracmjd(mjd, gmt):
    """Convert a int mjd + gmt (frac. hr.) into a fractional mjd"""
    
    return int(mjd) + gmt/24.

def mjdtogmt(mjd):
    """Return the gmt of a fractional mjd, in days"""
    
    return (mjd - int(mjd)) * 24.0
    
def jdtomjd(jd):
    """Return the mjd of a jd"""
    
    return jd - 2400000.5
    
def earthrot(vec, theta):
    """Rotate a vector about the z-direction by theta (degrees)"""
    
    x = theta * DEGREE
    return np.dot(np.array(((np.cos(x),-np.sin(x),0),(np.sin(x),np.cos(x),0),(0,0,1))),vec)

def elev(obsvec, sourcevec):
    """Return the elevation of a source with respect to an observer in degrees"""
    anglebtw = np.dot(obsvec,sourcevec)/np.linalg.norm(obsvec)/np.linalg.norm(sourcevec)
    el = 90 - np.arccos(anglebtw)/DEGREE
    return el
        
def elevcut(obsvec,sourcevec):
    """Return True if a source is observable by a telescope vector"""
    angle = elev(obsvec, sourcevec)
    return ELEV_LOW < angle < ELEV_HIGH

        
def blnoise(sefd1, sefd2, tint, bw):
    """Determine the standard deviation of Gaussian thermal noise on a baseline (2-bit quantization)"""
    
    return np.sqrt(sefd1*sefd2/(2*bw*tint))/0.88

def cerror(sigma):
    """Return a complex number drawn from a circular complex Gaussian of zero mean"""
    
    return np.random.normal(loc=0,scale=sigma) + 1j*np.random.normal(loc=0,scale=sigma)

def hashrandn(*args):
    """set the seed according to a collection of arguments and return random gaussian var"""
    np.random.seed(hash(",".join(map(repr,args))) % 4294967295)
    return np.random.randn()

def hashrand(*args):
    """set the seed according to a collection of arguments and return random number in 0,1"""
    np.random.seed(hash(",".join(map(repr,args))) % 4294967295)
    return np.random.rand()

      
def ftmatrix_old(pdim, xdim, ydim, uvlist):
    """Return a DFT matrix for the xdim*ydim image with pixel width pdim
       that extracts spatial frequencies of the uv points in uvlist.
    """
   
    if xdim % 2:
        xlist = pdim * np.arange((xdim-1)/2, -(xdim+1)/2, -1)
    else: 
        xlist = pdim * np.arange(xdim/2-1, -xdim/2-1, -1)
    
    if ydim % 2:
        ylist = pdim * np.arange((ydim-1)/2, -(ydim+1)/2, -1)
    else: 
        ylist = pdim * np.arange(ydim/2-1, -ydim/2-1, -1)
    
    # Fortunately, this works for both uvlist recarrays and ndarrays, but be careful! 
    ftmatrices = np.array([np.outer(np.exp(-2j*np.pi*ylist*uv[1]), np.exp(-2j*np.pi*xlist*uv[0])) for uv in uvlist])
    return np.reshape(ftmatrices, (len(uvlist), xdim*ydim))

<<<<<<< HEAD
def amp_debias(vis, sigma):
    """Return debiased visibility amplitudes"""
    deb2 = np.abs(vis)**2 - np.abs(sigma)**2
    if type(deb2) == float or type(deb2)==np.float64:
        if deb2 < 0.0: return 0.0
        else: return np.sqrt(deb2)
    else:
        lowsnr = deb2 < 0.0
        deb2[lowsnr] = 0.0
        return np.sqrt(deb2)
    
def add_noise(obs, opacity_errs=True, ampcal=True, phasecal=True, gainp=GAINPDEF):
    """Re-compute sigmas from SEFDS and add noise with gain & phase errors
       Be very careful using outside of Image.observe!"""   
=======
	
def ftmatrix(pdim, xdim, ydim, uvlist, pulse=pulses.deltaPulse2D):
    """Return a DFT matrix for the xdim*ydim image with pixel width pdim
       that extracts spatial frequencies of the uv points in uvlist.
    """
    
    # TODO : there is a residual value for the center being around 0, maybe we should chop this off to be exactly 0
    xlist = np.arange(0,-xdim,-1)*pdim + (pdim*xdim)/2.0 - pdim/2.0
    ylist = np.arange(0,-ydim,-1)*pdim + (pdim*ydim)/2.0 - pdim/2.0
    
    # Fortunately, this works for both uvlist recarrays and ndarrays, but be careful! 
    ftmatrices = [pulse(2*np.pi*uv[0], 2*np.pi*uv[1], pdim, dom="F") * np.outer(np.exp(-2j*np.pi*ylist*uv[1]), np.exp(-2j*np.pi*xlist*uv[0])) for uv in uvlist] #list of matrices at each omega
    ftmatrices = np.reshape(np.array(ftmatrices), (len(uvlist), xdim*ydim))
    return ftmatrices	
	
def add_more_noise(obs, gainp=GAINPDEF, ampcal="True", phasecal="True"):
    """Re-compute sigmas from SEFDS and add noise again"""
    print "WARNING: adding noise to visibilities!"
    print "Simulated visibilities should have NO previous noise added"
>>>>>>> 4c7151c5
    
    if (not opacity_errs) and (not ampcal):
        raise Exception("ampcal=False requires opacity_errs=True!")
        
    # Get data
    obslist = obs.tlist()
    
    # Remove possible conjugate baselines:
    obsdata = []
    blpairs = []
    for tlist in obslist:
        for dat in tlist:
            if not ((dat['t1'], dat['t2']) in blpairs 
                 or (dat['t2'], dat['t1']) in blpairs):
                 obsdata.append(dat)
                 
    obsdata = np.array(obsdata, dtype=DTPOL)
                      
    # Extract data
    sites = obsdata[['t1','t2']].view(('a32',2))
    elevs = obsdata[['el1','el2']].view(('f8',2))
    taus = obsdata[['tau1','tau2']].view(('f8',2))
    time = obsdata[['time']].view(('f8',1))
    tint = obsdata[['tint']].view(('f8',1))
    uv = obsdata[['u','v']].view(('f8',2))
    vis = obsdata[['vis']].view(('c16',1))
    qvis = obsdata[['qvis']].view(('c16',1))
    uvis = obsdata[['uvis']].view(('c16',1))

    bw = obs.bw
    
    # Overwrite sigma_cleans with values computed from the SEFDs
    sigma_clean = np.array([blnoise(obs.tarr[obs.tkey[sites[i][0]]]['sefd'], obs.tarr[obs.tkey[sites[i][1]]]['sefd'], tint[i], bw) for i in range(len(tint))])
    
    # Estimated noise using no gain and estimated opacity
    if opacity_errs:                    
        sigma_est = sigma_clean * np.sqrt(np.exp(taus[:,0]/(EP+np.sin(elevs[:,0]*DEGREE)) + taus[:,1]/(EP+np.sin(elevs[:,1]*DEGREE))))
    else:
        sigma_est = sigma_clean
        
    # Add gain and opacity fluctuations to the true noise
    if not ampcal:
        # Amplitude gain
        gain1 = np.abs(np.array([1.0 + gainp * hashrandn(sites[i,0], 'gain') 
                        + gainp * hashrandn(sites[i,0], 'gain', time[i]) for i in xrange(len(time))]))
        gain2 = np.abs(np.array([1.0 + gainp * hashrandn(sites[i,1], 'gain') 
                        + gainp * hashrandn(sites[i,1], 'gain', time[i]) for i in xrange(len(time))]))
        
        # Opacity
        tau1 = np.array([taus[i,0]*(1 + gainp * hashrandn(sites[i,0], 'tau', time[i])) for i in xrange(len(time))])
        tau2 = np.array([taus[i,1]*(1 + gainp * hashrandn(sites[i,1], 'tau', time[i])) for i in xrange(len(time))])

        # Correct noise RMS for gain variation and opacity
        sigma_true = sigma_clean / np.sqrt(gain1 * gain2)
        sigma_true = sigma_true * np.sqrt(np.exp(tau1/(EP+np.sin(elevs[:,0]*DEGREE)) + tau2/(EP+np.sin(elevs[:,1]*DEGREE))))
    
    else: 
        sigma_true = sigma_est
    
    # Add the noise and the gain error to the true visibilities
    vis  = (vis + cerror(sigma_true))  * (sigma_est/sigma_true)
    qvis = (qvis + cerror(sigma_true)) * (sigma_est/sigma_true)
    uvis = (uvis + cerror(sigma_true)) * (sigma_est/sigma_true)
  
    # Add random atmospheric phases    
    if not phasecal:
        phase1 = np.array([2 * np.pi * hashrand(sites[i,0], 'phase', time[i]) for i in xrange(len(time))])
        phase2 = np.array([2 * np.pi * hashrand(sites[i,1], 'phase', time[i]) for i in xrange(len(time))])
        
        vis *= np.exp(1j * (phase2-phase1))
        qvis *= np.exp(1j * (phase2-phase1))
        uvis *= np.exp(1j * (phase2-phase1))
                
    # Put the visibilities estimated errors back in the obsdata array
    obsdata['vis'] = vis
    obsdata['qvis'] = qvis
    obsdata['uvis'] = uvis
    obsdata['sigma'] = sigma_est
	# Return observation object
    out =  Obsdata(obs.ra, obs.dec, obs.rf, obs.bw, obsdata, obs.tarr, source=obs.source, mjd=obs.mjd, ampcal=ampcal, phasecal=phasecal)
    print sigma_est[-2]
    print out.data[-2]['sigma']
    print out.data['sigma'][-2]
    return out

<|MERGE_RESOLUTION|>--- conflicted
+++ resolved
@@ -1,2692 +1,2643 @@
-# vlbi_imaging_utils.py
-# Andrew Chael, 02/24/16
-# Utilities for generating and manipulating VLBI images, datasets, and arrays
-# 03/24 Added new prescription for computing closures
-# 02/24 Added dirty beam, dirty image, and fitting for the clean beam
-# 01/20 Added gain and phase errors
-
-# TODO: 
-#       Rework save_uvfits to not require header & correct time vals
-#       Raise error if there no data points
-#       Screen for 0-valued errors 
-#       Add non-circular errors
-#       Add closure amplitude debiasing
-#       Add different i,q,u,v SEFDs and calibration errors?
-#       Incorporate Katherine's scattering code?
-
-import string
-import numpy as np
-import numpy.lib.recfunctions as rec
-import matplotlib.pyplot as plt
-import scipy.signal
-import scipy.optimize
-import itertools as it
-import astropy.io.fits as fits
-import datetime
-import writeData
-import oifits_new as oifits
-import time as ttime
-import pulses
-
-#from mpl_toolkits.basemap import Basemap # for plotting baselines on globe
-reload(writeData)
-reload(oifits)
-
-##################################################################################################
-# Constants
-##################################################################################################
-EP = 1.0e-10
-C = 299792458.0
-DEGREE = np.pi/180.
-RADPERAS = DEGREE/3600
-RADPERUAS = RADPERAS/1e6
-
-# Telescope elevation cuts (degrees) 
-ELEV_LOW = 15.0
-ELEV_HIGH = 85.0
-
-# Default Optical Depth and std. dev % on gain
-TAUDEF = 0.1
-GAINPDEF = 0.1
-
-# Sgr A* Kernel Values (Bower et al., in uas/cm^2)
-FWHM_MAJ = 1.309 * 1000 # in uas
-FWHM_MIN = 0.64 * 1000
-POS_ANG = 78 # in degree, E of N
-
-# Observation recarray datatypes
-DTARR = [('site', 'a32'), ('x','f8'), ('y','f8'), ('z','f8'), ('sefd','f8')]
-
-DTPOL = [('time','f8'),('tint','f8'),
-         ('t1','a32'),('t2','a32'),
-         ('el1','f8'),('el2','f8'),
-         ('tau1','f8'),('tau2','f8'),
-         ('u','f8'),('v','f8'),
-         ('vis','c16'),('qvis','c16'),('uvis','c16'),('sigma','f8')]
-
-DTBIS = [('time','f8'),('t1','a32'),('t2','a32'),('t3','a32'),
-         ('u1','f8'),('v1','f8'),('u2','f8'),('v2','f8'),('u3','f8'),('v3','f8'),
-         ('bispec','c16'),('sigmab','f8')]
-                                             
-DTCPHASE = [('time','f8'),('t1','a32'),('t2','a32'),('t3','a32'),
-            ('u1','f8'),('v1','f8'),('u2','f8'),('v2','f8'),('u3','f8'),('v3','f8'),
-            ('cphase','f8'),('sigmacp','f8')]
-            
-DTCAMP = [('time','f8'),('t1','a32'),('t2','a32'),('t3','a32'),('t4','a32'),
-          ('u1','f8'),('v1','f8'),('u2','f8'),('v2','f8'),
-          ('u3','f8'),('v3','f8'),('u4','f8'),('v4','f8'),
-          ('camp','f8'),('sigmaca','f8')]
-
-# Observation fields for plotting and retrieving data        
-FIELDS = ['time','tint','u','v','uvdist',
-          't1','t2','el1','el2','tau1','tau2',
-          'vis','amp','phase','snr','sigma',
-          'qvis','qamp','qphase','qsnr',
-          'uvis','uamp','uphase','usnr',
-          'pvis','pamp','pphase',
-          'm','mamp','mphase']
-                  
-##################################################################################################
-# Classes
-##################################################################################################
-
-class Image(object):
-    """A radio frequency image array (in Jy/pixel).
-    
-    Attributes:
-    	pulse: The function convolved with pixel value dirac comb for continuous image rep. (function from pulses.py)
-        psize: The pixel dimension in radians (float)
-        xdim: The number of pixels along the x dimension (int)
-        ydim: The number of pixels along the y dimension (int)
-        ra: The source Right Ascension (frac hours)
-        dec: The source Declination (frac degrees)
-        rf: The radio frequency (Hz)
-        imvec: The xdim*ydim vector of jy/pixel values (array)
-        source: The astrophysical source name (string)
-    	mjd: The mjd of the image 
-    """
-    
-<<<<<<< HEAD
-    def __init__(self, image, psize, ra, dec, rf=230e9, source="SgrA", mjd=0):
-=======
-    def __init__(self, image, psize, ra, dec, rf=230e9, pulse=pulses.deltaPulse2D, source="SgrA", mjd="0"):
->>>>>>> 4c7151c5
-        if len(image.shape) != 2: 
-            raise Exception("image must be a 2D numpy array") 
-        
-        self.pulse = pulse       
-        self.psize = float(psize)
-        self.xdim = image.shape[1]
-        self.ydim = image.shape[0]
-        self.imvec = image.flatten() 
-                
-        self.ra = float(ra) 
-        self.dec = float(dec)
-        self.rf = float(rf)
-        self.source = str(source)
-        self.mjd = float(mjd)
-        
-        self.qvec = []
-        self.uvec = []
-        
-    def add_qu(self, qimage, uimage):
-        """Add Q and U images
-        """
-        
-        if len(qimage.shape) != len(uimage.shape):
-            raise Exception("image must be a 2D numpy array")
-        if qimage.shape != uimage.shape != (self.ydim, self.xdim):
-            raise Exception("Q & U image shapes incompatible with I image!") 
-        self.qvec = qimage.flatten()
-        self.uvec = uimage.flatten()
-    
-    def copy(self):
-        """Copy the image object"""
-        newim = Image(self.imvec.reshape(self.ydim,self.xdim), self.psize, self.ra, self.dec, rf=self.rf, source=self.source, mjd=self.mjd, pulse=self.pulse)
-        newim.add_qu(self.qvec.reshape(self.ydim,self.xdim), self.uvec.reshape(self.ydim,self.xdim))
-        return newim
-        
-    def flip_chi(self):
-        """Change between different conventions for measuring position angle (East of North vs up from x axis)
-        """
-        self.qvec = - self.qvec
-        return
-           
-    def observe_same(self, obs, sgrscat=False):
-        """Observe the image on the same baselines as an existing observation object
-           if sgrscat==True, the visibilites will be blurred by the Sgr A* scattering kernel
-           Does NOT add noise
-        """
-        
-        # Check for agreement in coordinates and frequency 
-        if (self.ra!= obs.ra) or (self.dec != obs.dec):
-            raise Exception("Image coordinates are not the same as observtion coordinates!")
-	    if (self.rf != obs.rf):
-	        raise Exception("Image frequency is not the same as observation frequency!")
-        
-        # Get data
-        obslist = obs.tlist()
-        
-        # Remove possible conjugate baselines:
-        obsdata = []
-        blpairs = []
-        for tlist in obslist:
-            for dat in tlist:
-                if not ((dat['t1'], dat['t2']) in blpairs 
-                     or (dat['t2'], dat['t1']) in blpairs):
-                     obsdata.append(dat)
-                     
-        obsdata = np.array(obsdata, dtype=DTPOL)
-                          
-        # Extract uv data
-        uv = obsdata[['u','v']].view(('f8',2))
-           
-        # Perform DFT
-        mat = ftmatrix(self.psize, self.xdim, self.ydim, uv, pulse=self.pulse)
-        vis = np.dot(mat, self.imvec)
-        
-        # If there are polarized images, observe them:
-        qvis = np.zeros(len(vis))
-        uvis = np.zeros(len(vis))
-        if len(self.qvec):
-            qvis = np.dot(mat, self.qvec)
-            uvis = np.dot(mat, self.uvec)
-        
-        # Scatter the visibilities with the SgrA* kernel
-        if sgrscat:
-            print 'Scattering Visibilities with Sgr A* kernel!'
-            for i in range(len(vis)):
-                ker = sgra_kernel_uv(self.rf, uv[i,0], uv[i,1])
-                vis[i]  *= ker
-                qvis[i] *= ker
-                uvis[i] *= ker
-   
-        # Put the visibilities back in the obsdata array
-        obsdata['vis'] = vis
-        obsdata['qvis'] = qvis
-        obsdata['uvis'] = uvis
-        
-        # Return observation object
-        obs_no_noise = Obsdata(self.ra, self.dec, self.rf, obs.bw, obsdata, obs.tarr, source=self.source, mjd=self.mjd)
-        return obs_no_noise
-        
-    def observe(self, array, tint, tadv, tstart, tstop, bw, tau=TAUDEF, gainp=GAINPDEF, opacity_errs=True, ampcal=True, phasecal=True, sgrscat=False):
-        """Observe the image with an array object to produce an obsdata object.
-	       tstart and tstop should be hrs in GMST.
-           tint and tadv should be seconds.
-           tau is the estimated optical depth. This can be a single number or a dictionary giving one tau per site
-           if sgrscat==True, the visibilites will be blurred by the Sgr A* scattering kernel at the appropriate frequency
-	    """
-        
-        # Generate empty observation
-        obs = array.obsdata(self.ra, self.dec, self.rf, bw, tint, tadv, tstart, tstop, tau=tau, opacity_errs=opacity_errs)
-        
-        # Observe
-        obs = self.observe_same(obs, sgrscat=sgrscat)    
-        
-        # Add noise
-        obs = add_noise(obs, opacity_errs=opacity_errs, ampcal=ampcal, phasecal=phasecal, gainp=gainp)
-        
-        return obs
-        
-    def display(self, cfun='afmhot', nvec=20, pcut=0.01, plotp=False, interp='nearest'):
-        """Display the image with matplotlib
-        """
-        
-        if (interp in ['gauss', 'gaussian', 'Gaussian', 'Gauss']):
-            interp = 'gaussian'
-        else:
-            interp = 'nearest'
-            
-        plt.figure()
-        plt.clf()
-        
-        image = self.imvec;
-        
-        if len(self.qvec) and plotp:
-            thin = self.xdim/nvec 
-            mask = (self.imvec).reshape(self.ydim, self.xdim) > pcut * np.max(self.imvec)
-            mask2 = mask[::thin, ::thin]
-            x = (np.array([[i for i in range(self.xdim)] for j in range(self.ydim)])[::thin, ::thin])[mask2]
-            y = (np.array([[j for i in range(self.xdim)] for j in range(self.ydim)])[::thin, ::thin])[mask2]
-            a = (-np.sin(np.angle(self.qvec+1j*self.uvec)/2).reshape(self.ydim, self.xdim)[::thin, ::thin])[mask2]
-            b = (np.cos(np.angle(self.qvec+1j*self.uvec)/2).reshape(self.ydim, self.xdim)[::thin, ::thin])[mask2]
-
-            m = (np.abs(self.qvec + 1j*self.uvec)/self.imvec).reshape(self.ydim, self.xdim)
-            m[-mask] = 0
-            
-            plt.suptitle('%s   MJD %i  %.2f GHz' % (self.source, self.mjd, self.rf/1e9), fontsize=20)
-            
-            # Stokes I plot
-            plt.subplot(121)
-            im = plt.imshow(image.reshape(self.ydim, self.xdim), cmap=plt.get_cmap(cfun), interpolation=interp)
-            plt.colorbar(im, fraction=0.046, pad=0.04, label='Jy/pixel')
-            plt.quiver(x, y, a, b,
-                       headaxislength=20, headwidth=1, headlength=.01, minlength=0, minshaft=1,
-                       width=.01*self.xdim, units='x', pivot='mid', color='k', angles='uv', scale=1.0/thin)
-            plt.quiver(x, y, a, b,
-                       headaxislength=20, headwidth=1, headlength=.01, minlength=0, minshaft=1,
-                       width=.005*self.xdim, units='x', pivot='mid', color='w', angles='uv', scale=1.1/thin)
-
-            xticks = ticks(self.xdim, self.psize/RADPERAS/1e-6)
-            yticks = ticks(self.ydim, self.psize/RADPERAS/1e-6)
-            plt.xticks(xticks[0], xticks[1])
-            plt.yticks(yticks[0], yticks[1])
-            plt.xlabel('Relative RA ($\mu$as)')
-            plt.ylabel('Relative Dec ($\mu$as)')
-            plt.title('Stokes I')
-        
-            # m plot
-            plt.subplot(122)
-            im = plt.imshow(m, cmap=plt.get_cmap('winter'), interpolation=interp, vmin=0, vmax=1)
-            plt.colorbar(im, fraction=0.046, pad=0.04, label='|m|')
-            plt.quiver(x, y, a, b,
-                   headaxislength=20, headwidth=1, headlength=.01, minlength=0, minshaft=1,
-                   width=.01*self.xdim, units='x', pivot='mid', color='k', angles='uv', scale=1.0/thin)
-            plt.quiver(x, y, a, b,
-                   headaxislength=20, headwidth=1, headlength=.01, minlength=0, minshaft=1,
-                   width=.005*self.xdim, units='x', pivot='mid', color='w', angles='uv', scale=1.1/thin)
-            plt.xticks(xticks[0], xticks[1])
-            plt.yticks(yticks[0], yticks[1])
-            plt.xlabel('Relative RA ($\mu$as)')
-            plt.ylabel('Relative Dec ($\mu$as)')
-            plt.title('m (above %0.2f max flux)' % pcut)
-        
-        else:
-            plt.subplot(111)    
-            plt.title('%s   MJD %i  %.2f GHz' % (self.source, self.mjd, self.rf/1e9), fontsize=20)
-            
-            im = plt.imshow(image.reshape(self.ydim,self.xdim), cmap=plt.get_cmap(cfun), interpolation=interp)
-            plt.colorbar(im, fraction=0.046, pad=0.04, label='Jy/pixel')
-            xticks = ticks(self.xdim, self.psize/RADPERAS/1e-6)
-            yticks = ticks(self.ydim, self.psize/RADPERAS/1e-6)
-            plt.xticks(xticks[0], xticks[1])
-            plt.yticks(yticks[0], yticks[1])
-            plt.xlabel('Relative RA ($\mu$as)')
-            plt.ylabel('Relative Dec ($\mu$as)')   
-        
-        plt.show(block=False)
-            
-    def save_txt(self, fname):
-        """Save image data to text file"""
-        
-        # Coordinate values
-        pdimas = self.psize/RADPERAS
-        xs = np.array([[j for j in range(self.xdim)] for i in range(self.ydim)]).reshape(self.xdim*self.ydim,1)
-        xs = pdimas * (xs[::-1] - self.xdim/2.0)
-        ys = np.array([[i for j in range(self.xdim)] for i in range(self.ydim)]).reshape(self.xdim*self.ydim,1)
-        ys = pdimas * (ys[::-1] - self.xdim/2.0)
-        
-        # Data
-        if len(self.qvec):
-            outdata = np.hstack((xs, ys, (self.imvec).reshape(self.xdim*self.ydim, 1),
-                                         (self.qvec).reshape(self.xdim*self.ydim, 1),
-                                         (self.uvec).reshape(self.xdim*self.ydim, 1)))
-            hf = "x (as)     y (as)       I (Jy/pixel)  Q (Jy/pixel)  U (Jy/pixel)"
-
-            fmts = "%10.10f %10.10f %10.10f %10.10f %10.10f"
-        else:
-            outdata = np.hstack((xs, ys, (self.imvec).reshape(self.xdim*self.ydim, 1)))
-            hf = "x (as)     y (as)       I (Jy/pixel)"
-            fmts = "%10.10f %10.10f %10.10f"
-     
-        # Header
-        head = ("SRC: %s \n" % self.source +
-                    "RA: " + rastring(self.ra) + "\n" + "DEC: " + decstring(self.dec) + "\n" +
-                    "MJD: %.4f \n" % self.mjd + 
-                    "RF: %.4f GHz \n" % (self.rf/1e9) + 
-                    "FOVX: %i pix %f as \n" % (self.xdim, pdimas * self.xdim) +
-                    "FOVY: %i pix %f as \n" % (self.ydim, pdimas * self.ydim) +
-                    "------------------------------------\n" + hf)
-         
-        # Save
-        np.savetxt(fname, outdata, header=head, fmt=fmts)
-
-    def save_fits(self, fname):
-        """Save image data to FITS file"""
-                
-        # Create header and fill in some values
-        header = fits.Header()
-        header['OBJECT'] = self.source
-        header['CTYPE1'] = 'RA---SIN'
-        header['CTYPE2'] = 'DEC--SIN'
-        header['CDELT1'] = -self.psize
-        header['CDELT2'] = self.psize
-        header['OBSRA'] = self.ra * 180/12.
-        header['OBSDEC'] = self.dec
-        header['FREQ'] = self.rf
-        header['MJD'] = self.mjd
-        header['TELESCOP'] = 'VLBI'
-        header['BUNIT'] = 'JY/PIXEL'
-        header['STOKES'] = 'I'
-        
-        # Create the fits image
-        image = np.reshape(self.imvec,(self.ydim,self.xdim))[::-1,:] #flip y axis!
-        hdu = fits.PrimaryHDU(image, header=header)
-        if len(self.qvec):
-            qimage = np.reshape(self.qvec,(self.xdim,self.ydim))[::-1,:]
-            uimage = np.reshape(self.uvec,(self.xdim,self.ydim))[::-1,:]
-            header['STOKES'] = 'Q'
-            hduq = fits.ImageHDU(qimage, name='Q', header=header)
-            header['STOKES'] = 'U'
-            hduu = fits.ImageHDU(uimage, name='U', header=header)
-            hdulist = fits.HDUList([hdu, hduq, hduu])
-        else: hdulist = fits.HDUList([hdu])
-      
-        # Save fits 
-        hdulist.writeto(fname, clobber=True)
-        
-        return
-                
-##################################################################################################        
-class Array(object):
-    """A VLBI array of telescopes with locations and SEFDs
-    
-        Attributes:
-        tarr: The array of telescope data (name, x, y, z, SEFD) where x,y,z are geocentric coordinates.
-    """   
-    
-    def __init__(self, tarr):
-        self.tarr = tarr
-        
-        # Dictionary of array indices for site names
-        # !AC better way?
-        self.tkey = {self.tarr[i]['site']: i for i in range(len(self.tarr))}
-            
-    def listbls(self):
-        """List all baselines"""
- 
-        bls = []
-        for i1 in sorted(self.tarr['site']):
-            for i2 in sorted(self.tarr['site']):
-                if not ([i1,i2] in bls) and not ([i2,i1] in bls) and i1 != i2:
-                    bls.append([i1,i2])
-                    
-        return np.array(bls)
-            
-    def obsdata(self, ra, dec, rf, bw, tint, tadv, tstart, tstop, tau=TAUDEF, opacity_errs=True):
-        """Generate u,v points and baseline errors for the array.
-           Return an Observation object with no visibilities.
-           tstart and tstop are hrs in GMST
-           tint and tadv are seconds.
-           rf and bw are Hz
-           ra is fractional hours
-           dec is fractional degrees
-           tau can be a single number or a dictionary giving one per site
-        """
-        
-        # Set up coordinate system
-        sourcevec = np.array([np.cos(dec*DEGREE), 0, np.sin(dec*DEGREE)])
-        projU = np.cross(np.array([0,0,1]), sourcevec)
-        projU = projU / np.linalg.norm(projU)
-        projV = -np.cross(projU, sourcevec)
-        
-        # Set up time start and steps
-        tstep = tadv/3600.0
-        if tstop < tstart:
-            tstop = tstop + 24.0;
-        
-        # Wavelength
-        l = C/rf 
-        
-        # Observing times
-        times = np.arange(tstart, tstop+tstep, tstep)
-       
-        # Generate uv points at all times
-        outlist = []        
-        for k in xrange(len(times)):
-            time = times[k]
-            theta = np.mod((time-ra)*360./24, 360)
-            blpairs = []
-            for i1 in xrange(len(self.tarr)):
-                for i2 in xrange(len(self.tarr)):
-                    coord1 = np.array((self.tarr[i1]['x'], self.tarr[i1]['y'], self.tarr[i1]['z']))
-                    coord2 = np.array((self.tarr[i2]['x'], self.tarr[i2]['y'], self.tarr[i2]['z']))
-                    if (i1!=i2 and 
-                        self.tarr[i1]['z'] <= self.tarr[i2]['z'] and # Choose the north one first
-                        not ((i2, i1) in blpairs) and # This cuts out the conjugate baselines
-                        elevcut(earthrot(coord1, theta),sourcevec) and 
-                        elevcut(earthrot(coord2, theta),sourcevec)):
-                        
-                        # Optical Depth
-                        if type(tau) == dict:
-                            try: 
-                                tau1 = tau[i1]
-                                tau2 = tau[i2]
-                            except KeyError:
-                                tau1 = tau2 = TAUDEF
-                        else:
-                            tau1 = tau2 = tau
-                        
-                        # Append data to list   
-                        blpairs.append((i1,i2))
-                        outlist.append(np.array((
-                                  time,
-                                  tint, # Integration 
-                                  self.tarr[i1]['site'], # Station 1
-                                  self.tarr[i2]['site'], # Station 2
-                                  elev(earthrot(coord1, theta),sourcevec), # Station 1 elevation
-                                  elev(earthrot(coord2, theta),sourcevec), # Station 2 elevation
-                                  tau1, # Station 1 optical depth
-                                  tau2, # Station 1 optical depth
-                                  np.dot(earthrot(coord1 - coord2, theta)/l, projU), # u (lambda)
-                                  np.dot(earthrot(coord1 - coord2, theta)/l, projV), # v (lambda)
-                                  0.0, 0.0, 0.0, # Stokes I, Q, U visibilities (Jy)
-                                  blnoise(self.tarr[i1]['sefd'], self.tarr[i2]['sefd'], tint, bw) # Sigma (Jy)
-                                ), dtype=DTPOL
-                                ))
-<<<<<<< HEAD
-        
-        obsarr = np.array(outlist)
-        
-        # Elevation dependence on noise using estimated opacity
-        if opacity_errs:
-            elevs = obsarr[['el1','el2']].view(('f8',2))
-            taus = obsarr[['tau1','tau2']].view(('f8',2))
-            obsarr['sigma'] *= np.sqrt(np.exp(taus[:,0]/(EP+np.sin(elevs[:,0]*DEGREE)) + taus[:,1]/(EP+np.sin(elevs[:,1]*DEGREE))))                 
-        
-        # Return
-        obs = Obsdata(ra, dec, rf, bw, np.array(outlist), self.tarr, source=str(ra) + ":" + str(dec), mjd=0, ampcal=True, phasecal=True)      
-=======
-
-        src = str(ra) + ":" + str(dec) #!AC format??
-        obs = Obsdata(ra, dec, rf, bw, np.array(outlist), self.tarr, source=src, mjd=0, ampcal=True, phasecal=True)
->>>>>>> 4c7151c5
-        return obs
-     
-    def save_array(self, fname):
-        """Save the array data in a text file"""
-         
-        out = ""
-        for scope in range(len(self.tarr)):
-            dat = (self.tarr[scope]['site'], 
-                   self.tarr[scope]['x'], self.tarr[scope]['y'], 
-                   self.tarr[scope]['z'], self.tarr[scope]['sefd']
-                  )
-            out += "%-8s %15.5f  %15.5f  %15.5f  %6.4f \n" % dat
-        f = open(fname,'w')
-        f.write(out)
-        f.close()
-        return 
-         
-#    def plotbls(self):
-#        """Plot all baselines on a globe"""
-#        
-#        lat = []
-#        lon = []
-#        for t1 in range(len(tarr)):
-#            (x,y,z) = (self.tarr[t1]['x'], self.tarr[t1]['y'], self.tarr[t1]['z'])
-#            lon.append(np.arctan2(y, x)/DEGREE)
-#            lat.append(90 - np.arccos(z/np.sqrt(x**2 + y**2 + z**2))/DEGREE)
-
-#        map = Basemap(projection='moll', lon_0=-90)
-#        map.drawmapboundary(fill_color='blue')
-#        map.fillcontinents(color='green', lake_color='blue')
-#        map.drawcoastlines()
-#        for i in range(len(lon)):
-#            for j in range(len(lon)):
-#                x,y = map([lon[i],lon[j]], [lat[i],lat[j]])
-#                map.plot(x, y, marker='D', color='r')
-#        
-#        plt.show()
-        
-##################################################################################################        
-class Obsdata(object):
-    """A VLBI observation of visibility amplitudes and phases. 
-    
-       Attributes:
-        source: the source name
-        ra: the source right ascension (frac. hours)
-        dec: the source declination (frac. degrees)
-        mjd: the observation start date 
-        tstart: the observation start time (GMT, frac. hr.)
-        tstop: the observation end time (GMT, frac. hr.)
-        rf: the observing frequency (Hz)
-        bw: the observing bandwidth (Hz)
-        ampcal: amplitudes calibrated T/F
-        phasecal: phases calibrated T/F
-        data: recarray with the data (time, t1, t2, tint, u, v, vis, qvis, uvis, sigma)
-    """
-    
-    def __init__(self, ra, dec, rf, bw, datatable, tarr, source="SgrA", mjd=0, ampcal=True, phasecal=True):
-        
-        if (datatable.dtype != DTPOL):
-            raise Exception("Data table should be a recarray with datatable.dtype = %s" % DTPOL)
-        
-        # Set the various parameters
-        self.source = str(source)
-        self.ra = float(ra)
-        self.dec = float(dec)
-        self.rf = float(rf)
-        self.bw = float(bw)
-        self.ampcal = bool(ampcal)
-        self.phasecal = bool(phasecal)
-        self.tarr = tarr
-        
-        # Dictionary of array indices for site names
-        # !AC better way?
-        self.tkey = {self.tarr[i]['site']: i for i in range(len(self.tarr))}
-        
-        # Time partition the datatable
-        datalist = []
-        for key, group in it.groupby(datatable, lambda x: x['time']):
-            datalist.append(np.array([obs for obs in group]))
-        
-        # Remove conjugate baselines
-        # Make the north site first in each pair
-        obsdata = []
-        for tlist in datalist:
-            blpairs = []
-            for dat in tlist:
-                if not (set((dat['t1'], dat['t2']))) in blpairs:
-                     # Reverse the baseline if not north
-                     if (self.tarr[self.tkey[dat['t1']]]['z']) <= (self.tarr[self.tkey[dat['t2']]]['z']):
-                        (dat['t1'], dat['t2']) = (dat['t2'], dat['t1'])
-                        (dat['el1'], dat['el2']) = (dat['el2'], dat['el1'])
-                        dat['u'] = -dat['u']
-                        dat['v'] = -dat['v']
-                        dat['vis'] = np.conj(dat['vis'])
-                        dat['uvis'] = np.conj(dat['uvis'])
-                        dat['qvis'] = np.conj(dat['qvis'])
-                     # Append the data point
-                     blpairs.append(set((dat['t1'],dat['t2'])))    
-                     obsdata.append(dat) 
-
-        obsdata = np.array(obsdata, dtype=DTPOL)
-        
-        # Sort the data by time
-        obsdata = obsdata[np.argsort(obsdata, order=['time','t1'])]
-
-        # Save the data             
-        self.data = obsdata
-            
-        # Get tstart, mjd and tstop
-        times = self.unpack(['time'])['time']
-        self.tstart = times[0]
-        self.mjd = fracmjd(mjd, self.tstart)
-        self.tstop = times[-1]
-        if self.tstop < self.tstart: 
-            self.tstop += 24.0
-    
-    def data_conj(self):
-        #!AC
-        """Return a data array of same format as self.data but including all conjugate baselines"""
-        
-        data = np.empty(2*len(self.data),dtype=DTPOL)        
-        
-        # Add the conjugate baseline data
-        for f in DTPOL:
-            f = f[0]
-            if f in ["t1", "t2", "el1", "el2", "tau1", "tau2"]:
-                if f[-1]=='1': f2 = f[:-1]+'2'
-                else: f2 = f[:-1]+'1'
-                data[f] = np.hstack((self.data[f], self.data[f2]))
-            elif f in ["u","v"]:
-                data[f] = np.hstack((self.data[f], -self.data[f]))
-            elif f in ["vis","qvis","uvis"]:
-                data[f] = np.hstack((self.data[f], np.conj(self.data[f])))
-            else:
-                data[f] = np.hstack((self.data[f], self.data[f]))
-        
-        # Sort the data
-        #!AC sort within equal times? 
-        data = data[np.argsort(data['time'])]
-        return data
-        
-    def unpack(self, fields, conj=False):
-        """Return a recarray of all the data for the given fields from the data table
-           If conj=True, will return conjugate baselines"""
-        
-        # If we only specify one field
-        if type(fields) == str: fields = [fields]
-            
-        # Get conjugates
-        if conj:
-            data = self.data_conj()     
-        else:
-            data = self.data
-        
-        # Get field data    
-        allout = []    
-        for field in fields:
-             
-            if field in ["u","v","sigma","tint","time","el1","el2","tau1","tau2"]: 
-                out = data[field]
-                ty = 'f8'
-            elif field in ["t1","t2"]: 
-                out = data[field]
-                ty = 'a32'
-            elif field in ["vis","amp","phase","snr"]: 
-                out = data['vis']
-                ty = 'c16'
-            elif field in ["qvis","qamp","qphase","qsnr"]: 
-                out = data['qvis']
-                ty = 'c16'
-            elif field in ["uvis","uamp","uphase","usnr"]: 
-                out = data['uvis']
-                ty = 'c16'
-            elif field in ["pvis","pamp","pphase"]: 
-                out = data['qvis'] + 1j * data['uvis']
-                ty = 'c16'
-            elif field in ["m","mamp","mphase"]: 
-                out = (data['qvis'] + 1j * data['uvis']) / data['vis']
-                ty = 'c16'
-            elif field in ["uvdist"]: 
-                out = np.abs(data['u'] + 1j * data['v'])
-                ty = 'f8'
-            else: raise Exception("%s is not valid field \n" % field + 
-                                  "valid field values are " + string.join(FIELDS)) 
-
-            # Get arg/amps/snr
-            if field in ["amp", "qamp", "uamp"]: 
-                print "De-biasing amplitudes!"
-                out = amp_debias(out, data['sigma'])
-                ty = 'f8'
-            elif field in ["pamp"]:
-                print "De-biasing amplitudes!"
-                out = amp_debias(out, np.sqrt(2)*data['sigma'])
-                ty = 'f8'
-            # !AC ??
-            elif field in ["mamp"]:
-                print "NOT de-biasing polarimetric ratio amplitudes!"
-                out = np.abs(out)
-                ty = 'f8'
-            elif field in ["phase", "qphase", "uphase", "pphase", "mphase"]: 
-                out = np.angle(out)/DEGREE
-                ty = 'f8'
-            elif field in ["snr","qsnr","usnr"]:
-                out = np.abs(out)/data['sigma']
-                ty = 'f8'
-             
-                    
-            # Reshape and stack with other fields
-            out = np.array(out, dtype=[(field, ty)])
-            if len(allout) > 0:
-                allout = rec.merge_arrays((allout, out), asrecarray=True, flatten=True)
-            else:
-                allout = out
-            
-        return allout
-    
-    def tlist(self, conj=False):
-        """Return partitioned data in a list of equal time observations"""
-        
-        if conj: 
-            data = self.data_conj()
-        else: 
-            data = self.data
-        
-        # Use itertools groupby function to partition the data
-        datalist = []
-        for key, group in it.groupby(data, lambda x: x['time']):
-            datalist.append(np.array([obs for obs in group]))
-        
-        return datalist
-    
-    def res(self):
-        """Return the nominal resolution of the observation in radian"""
-        return 1.0/np.max(self.unpack('uvdist')['uvdist'])
-        
-    def bispectra(self, vtype='vis', mode='time', count='min'):
-        """Return all independent equal time bispectrum values
-           Independent triangles are chosen to contain the minimum sefd station in the scan
-           Set count='max' to return all bispectrum values
-           Get Q, U, P bispectra by changing vtype
-        """
-        #!AC Error formula for bispectrum only true in high SNR limit!
-        if not mode in ('time', 'all'):
-            raise Exception("possible options for mode are 'time' and 'all'")
-        if not count in ('min', 'max'):
-            raise Exception("possible options for count are 'min' and 'max'")
-        
-        tlist = self.tlist(conj=True)    
-        outlist = []
-        bis = []
-        for tdata in tlist:
-            time = tdata[0]['time']
-            sites = list(set(np.hstack((tdata['t1'],tdata['t2']))))
-                                        
-            # Create a dictionary of baselines at the current time incl. conjugates;
-            l_dict = {}
-            for dat in tdata:
-                l_dict[(dat['t1'], dat['t2'])] = dat
-            
-            
-            if count == 'min':
-                # If we want a minimal set, choose triangles with the minimum sefd reference
-                # Unless there is no sefd data, in which case choose the northernmost
-                if len(set(self.tarr['sefd'])) > 1:
-                    ref = sites[np.argmin([self.tarr[self.tkey[site]]['sefd'] for site in sites])]
-                else:
-                    ref = sites[np.argmax([self.tarr[self.tkey[site]]['z'] for site in sites])]
-                sites.remove(ref)
-                
-                # Find all triangles that contain the ref                    
-                tris = list(it.combinations(sites,2))
-                tris = [(ref, t[0], t[1]) for t in tris]
-            elif count == 'max':
-                # Find all triangles
-                tris = list(it.combinations(sites,3))
-            
-            for tri in tris:
-                # The ordering is north-south
-                a1 = np.argmax([self.tarr[self.tkey[site]]['z'] for site in tri])
-                a3 = np.argmin([self.tarr[self.tkey[site]]['z'] for site in tri])
-                a2 = 3 - a1 - a3
-                tri = (tri[a1], tri[a2], tri[a3])
-                    
-                # Select triangle entries in the data dictionary
-                l1 = l_dict[(tri[0], tri[1])]
-                l2 = l_dict[(tri[1],tri[2])]
-                l3 = l_dict[(tri[2], tri[0])]
-                
-                # Choose the appropriate polarization and compute the bs and err
-                if vtype in ["vis", "qvis", "uvis"]:
-                    bi = l1[vtype]*l2[vtype]*l3[vtype]  
-                    bisig = np.abs(bi) * np.sqrt((l1['sigma']/np.abs(l1[vtype]))**2 +  
-                                                 (l2['sigma']/np.abs(l2[vtype]))**2 + 
-                                                 (l3['sigma']/np.abs(l3[vtype]))**2) 
-                    #Katie's 2nd + 3rd order corrections - see CHIRP supplement
-                    bisig = np.sqrt(bisig**2 + (l1['sigma']*l2['sigma']*np.abs(l3[vtype]))**2 +  
-                                               (l1['sigma']*l3['sigma']*np.abs(l2[vtype]))**2 +  
-                                               (l3['sigma']*l2['sigma']*np.abs(l1[vtype]))**2 +  
-                                               (l1['sigma']*l2['sigma']*l3['sigma'])**2 )                                               
-                elif vtype == "pvis":
-                    p1 = l1['qvis'] + 1j*l2['uvis']
-                    p2 = l2['qvis'] + 1j*l2['uvis']
-                    p3 = l3['qvis'] + 1j*l3['uvis']
-                    bi = p1 * p2 * p3
-                    bisig = np.abs(bi) * np.sqrt((l1['sigma']/np.abs(p1))**2 +  
-                                                 (l2['sigma']/np.abs(p2))**2 + 
-                                                 (l3['sigma']/np.abs(p3))**2)
-                    #Katie's 2nd + 3rd order corrections - see CHIRP supplement
-                    bisig = np.sqrt(bisig**2 + (l1['sigma']*l2['sigma']*np.abs(p3))**2 +  
-                                               (l1['sigma']*l3['sigma']*np.abs(p2))**2 +  
-                                               (l3['sigma']*l2['sigma']*np.abs(p1))**2 +  
-                                               (l1['sigma']*l2['sigma']*l3['sigma'])**2 )                                               
-
-                    bisig = np.sqrt(2) * bisig
-                
-                # Append to the equal-time list
-                bis.append(np.array((time, tri[0], tri[1], tri[2], 
-                                     l1['u'], l1['v'], l2['u'], l2['v'], l3['u'], l3['v'],
-                                     bi, bisig), dtype=DTBIS))                 
-            
-            # Append equal time bispectra to outlist    
-            if mode=='time' and len(bis) > 0:
-                outlist.append(np.array(bis))
-                bis = []    
-     
-        if mode=='all':
-            outlist = np.array(bis)
-        
-        return outlist
-   
-        
-    def c_phases(self, vtype='vis', mode='time', count='min'):
-        """Return all independent equal time closure phase values
-           Independent triangles are chosen to contain the minimum sefd station in the scan
-           Set count='max' to return all closure phases
-        """
-        #!AC Error formula for closure phases only true in high SNR limit!
-        if not mode in ('time', 'all'):
-            raise Exception("possible options for mode are 'time' and 'all'")  
-        if not count in ('max', 'min'):
-            raise Exception("possible options for count are 'max' and 'min'")  
-        
-        # Get the bispectra data
-        bispecs = self.bispectra(vtype=vtype, mode='time', count=count)
-        
-        # Reformat into a closure phase list/array
-        outlist = []
-        cps = []
-        for bis in bispecs:
-            for bi in bis:
-                if len(bi) == 0: continue
-                bi.dtype.names = ('time','t1','t2','t3','u1','v1','u2','v2','u3','v3','cphase','sigmacp')
-                bi['sigmacp'] = bi['sigmacp']/np.abs(bi['cphase'])/DEGREE
-                bi['cphase'] = np.angle(bi['cphase'])/DEGREE
-                cps.append(bi.real.astype(np.dtype(DTCPHASE)))
-            if mode == 'time' and len(cps) > 0:
-                outlist.append(np.array(cps))
-                cps = []
-                
-        if mode == 'all':
-            outlist = np.array(cps)
-
-        return outlist    
-         
-    def c_amplitudes(self, vtype='vis', mode='time', count='min'):
-        """Return equal time closure amplitudes
-           Set count='max' to return all closure amplitudes up to inverses
-        """ 
-        
-        #!AC Error formula for closure amplitudes only true in high SNR limit!
-        if not mode in ('time','all'):
-            raise Exception("possible options for mode are 'time' and 'all'")
-        if not count in ('max', 'min'):
-            raise Exception("possible options for count are 'max' and 'min'")  
-        
-        tlist = self.tlist(conj=True) 
-        outlist = []
-        cas = []
-        for tdata in tlist:
-            time = tdata[0]['time']
-            sites = np.array(list(set(np.hstack((tdata['t1'],tdata['t2'])))))
-            if len(sites) < 4:
-                continue
-                                            
-            # Create a dictionary of baselines at the current time incl. conjugates;
-            l_dict = {}
-            for dat in tdata:
-                l_dict[(dat['t1'], dat['t2'])] = dat
-            
-            if count == 'min':
-                # If we want a minimal set, choose the minimum sefd reference
-                # !AC sites are ordered by sefd - does that make sense?
-                sites = sites[np.argsort([self.tarr[self.tkey[site]]['sefd'] for site in sites])]
-                ref = sites[0]
-                
-                # Loop over other sites >=3 and form minimal closure amplitude set
-                for i in xrange(3, len(sites)):
-                    blue1 = l_dict[ref, sites[i]] #!!
-                    for j in xrange(1, i):
-                        if j == i-1: k = 1
-                        else: k = j+1
-                        
-                        red1 = l_dict[sites[i], sites[j]]
-                        red2 = l_dict[ref, sites[k]]
-                        blue2 = l_dict[sites[j], sites[k]] 
-                        
-                        # Compute the closure amplitude and the error
-                        if vtype in ["vis", "qvis", "uvis"]:
-                            e1 = blue1['sigma']
-                            e2 = blue2['sigma']
-                            e3 = red1['sigma']
-                            e4 = red2['sigma']
-                            
-                            p1 = amp_debias(blue1[vtype], e1)
-                            p2 = amp_debias(blue2[vtype], e2)
-                            p3 = amp_debias(red1[vtype], e3)
-                            p4 = amp_debias(red2[vtype], e4)
-                                                                             
-                        elif vtype == "pvis":
-                            e1 = np.sqrt(2)*blue1['sigma']
-                            e2 = np.sqrt(2)*blue2['sigma']
-                            e3 = np.sqrt(2)*red1['sigma']
-                            e4 = np.sqrt(2)*red2['sigma']
-
-                            p1 = amp_debias(blue1['qvis'] + 1j*blue1['uvis'], e1)
-                            p2 = amp_debias(blue2['qvis'] + 1j*blue2['uvis'], e2)
-                            p3 = amp_debias(red1['qvis'] + 1j*red1['uvis'], e3)
-                            p4 = amp_debias(red2['qvis'] + 1j*red2['uvis'], e4)
-                            
-                        
-                        camp = np.abs((p1*p2)/(p3*p4))
-                        camperr = camp * np.sqrt((e1/np.abs(p1))**2 +  
-                                                 (e2/np.abs(p2))**2 + 
-                                                 (e3/np.abs(p3))**2 +
-                                                 (e4/np.abs(p4))**2)
-                                        
-                        # Add the closure amplitudes to the equal-time list  
-                        # Our site convention is (12)(34)/(14)(23)       
-                        cas.append(np.array((time, 
-                                             ref, sites[i], sites[j], sites[k],
-                                             blue1['u'], blue1['v'], blue2['u'], blue2['v'], 
-                                             red1['u'], red1['v'], red2['u'], red2['v'],
-                                             camp, camperr),
-                                             dtype=DTCAMP)) 
-
-
-            elif count == 'max':
-                # Find all quadrangles
-                quadsets = list(it.combinations(sites,4))
-                for q in quadsets:
-                    # Loop over 3 closure amplitudes
-                    # Our site convention is (12)(34)/(14)(23)
-                    for quad in (q, [q[0],q[2],q[1],q[3]], [q[0],q[1],q[3],q[2]]): 
-                        
-                        # Blue is numerator, red is denominator
-                        blue1 = l_dict[quad[0], quad[1]]
-                        blue2 = l_dict[quad[2], quad[3]]
-                        red1 = l_dict[quad[0], quad[3]]
-                        red2 = l_dict[quad[1], quad[2]]
-                                      
-                        # Compute the closure amplitude and the error
-                        if vtype in ["vis", "qvis", "uvis"]:
-                            e1 = blue1['sigma']
-                            e2 = blue2['sigma']
-                            e3 = red1['sigma']
-                            e4 = red2['sigma']
-                            
-                            p1 = amp_debias(blue1[vtype], e1)
-                            p2 = amp_debias(blue2[vtype], e2)
-                            p3 = amp_debias(red1[vtype], e3)
-                            p4 = amp_debias(red2[vtype], e4)
-                                                                             
-                        elif vtype == "pvis":
-                            e1 = np.sqrt(2)*blue1['sigma']
-                            e2 = np.sqrt(2)*blue2['sigma']
-                            e3 = np.sqrt(2)*red1['sigma']
-                            e4 = np.sqrt(2)*red2['sigma']
-
-                            p1 = amp_debias(blue1['qvis'] + 1j*blue1['uvis'], e1)
-                            p2 = amp_debias(blue2['qvis'] + 1j*blue2['uvis'], e2)
-                            p3 = amp_debias(red1['qvis'] + 1j*red1['uvis'], e3)
-                            p4 = amp_debias(red2['qvis'] + 1j*red2['uvis'], e4)
-                            
-                        
-                        camp = np.abs((p1*p2)/(p3*p4))
-                        camperr = camp * np.sqrt((e1/np.abs(p1))**2 +  
-                                                 (e2/np.abs(p2))**2 + 
-                                                 (e3/np.abs(p3))**2 +
-                                                 (e4/np.abs(p4))**2)
-                                        
-                                        
-                        # Add the closure amplitudes to the equal-time list         
-                        cas.append(np.array((time, 
-                                             quad[0], quad[1], quad[2], quad[3],
-                                             blue1['u'], blue1['v'], blue2['u'], blue2['v'], 
-                                             red1['u'], red1['v'], red2['u'], red2['v'],
-                                             camp, camperr),
-                                             dtype=DTCAMP)) 
-
-            # Append all equal time closure amps to outlist    
-            if mode=='time':
-                outlist.append(np.array(cas))
-                cas = []    
-            elif mode=='all':
-                outlist = np.array(cas)
-        
-        return outlist
-    
-    def dirtybeam(self, npix, fov, pulse=pulses.deltaPulse2D):
-        """Return a square Image object of the observation dirty beam
-           fov is in radian
-        """
-        # !AC this is a slow way of doing this
-        # !AC add different types of beam weighting
-        pdim = fov/npix
-        u = self.unpack('u')['u']
-        v = self.unpack('v')['v']
-
-        im = np.array([[np.mean(np.cos(2*np.pi*(i*u + j*v)))
-                  for i in np.arange(fov/2., -fov/2., -pdim)] 
-                  for j in np.arange(fov/2., -fov/2., -pdim)])    
-        
-        # !AC think more carefully about the different image size cases
-        im = im[0:npix, 0:npix]
-        
-        # Normalize to a total beam power of 1
-        im = im/np.sum(im)
-        
-        src = self.source + "_DB"
-        return Image(im, pdim, self.ra, self.dec, rf=self.rf, source=src, mjd=self.mjd, pulse=pulse)
-    
-    def dirtyimage(self, npix, fov, pulse=pulses.deltaPulse2D):
-       
-
-        """Return a square Image object of the observation dirty image
-           fov is in radian
-        """
-        # !AC this is a slow way of doing this
-        # !AC add different types of beam weighting
-        # !AC is it possible for Q^2 + U^2 > I^2 in the dirty image?
-        
-        pdim = fov/npix
-        u = self.unpack('u')['u']
-        v = self.unpack('v')['v']
-        vis = self.unpack('vis')['vis']
-        qvis = self.unpack('qvis')['qvis']
-        uvis = self.unpack('uvis')['uvis']
-        
-        # Take the DFTS
-        # Shouldn't need to real about conjugate baselines b/c unpack
-        # does not return them
-        im  = np.array([[np.mean(np.real(vis)*np.cos(2*np.pi*(i*u + j*v)) - 
-                                 np.imag(vis)*np.sin(2*np.pi*(i*u + j*v)))
-                  for i in np.arange(fov/2., -fov/2., -pdim)] 
-                  for j in np.arange(fov/2., -fov/2., -pdim)])    
-        qim = np.array([[np.mean(np.real(qvis)*np.cos(2*np.pi*(i*u + j*v)) - 
-                                 np.imag(qvis)*np.sin(2*np.pi*(i*u + j*v)))
-                  for i in np.arange(fov/2., -fov/2., -pdim)] 
-                  for j in np.arange(fov/2., -fov/2., -pdim)])     
-        uim = np.array([[np.mean(np.real(uvis)*np.cos(2*np.pi*(i*u + j*v)) - 
-                                 np.imag(uvis)*np.sin(2*np.pi*(i*u + j*v)))
-                  for i in np.arange(fov/2., -fov/2., -pdim)] 
-                  for j in np.arange(fov/2., -fov/2., -pdim)])    
-                                           
-        dim = np.array([[np.mean(np.cos(2*np.pi*(i*u + j*v)))
-                  for i in np.arange(fov/2., -fov/2., -pdim)] 
-                  for j in np.arange(fov/2., -fov/2., -pdim)])   
-           
-        # !AC is this the correct normalization?
-        im = im/np.sum(dim)
-        qim = qim/np.sum(dim)
-        uim = uim/np.sum(dim)
- 
-        # !AC think more carefully about the different image size cases here       
-        im = im[0:npix, 0:npix]
-        qim = qim[0:npix, 0:npix]
-        uim = uim[0:npix, 0:npix]   
-        
-        out = Image(im, pdim, self.ra, self.dec, rf=self.rf, source=self.source, mjd=self.mjd, pulse=pulse)
-        out.add_qu(qim, uim)
-        return out
-    
-    def cleanbeam(self, npix, fov, pulse=pulses.deltaPulse2D):
-        """Return a square Image object of the observation fitted (clean) beam
-           fov is in radian
-        """
-        # !AC include other beam weightings
-        im = make_square(self, npix, fov, pulse=pulse)
-        beamparams = self.fit_beam()
-        im = add_gauss(im, 1.0, beamparams)
-        return im
-        
-    def fit_beam(self):
-        """Fit a gaussian to the dirty beam and return the parameters (fwhm_maj, fwhm_min, theta).
-           All params are in radian and theta is measured E of N.
-           Fit the quadratic expansion of the Gaussian (normalized to 1 at the peak) 
-           to the expansion of dirty beam with the same normalization
-        """    
-        # !AC include other beam weightings
-          
-        # Define the sum of squares function that compares the quadratic expansion of the dirty image
-        # with the quadratic expansion of an elliptical gaussian
-        def fit_chisq(beamparams, db_coeff):
-            
-            (fwhm_maj2, fwhm_min2, theta) = beamparams
-            a = 4 * np.log(2) * (np.cos(theta)**2/fwhm_min2 + np.sin(theta)**2/fwhm_maj2)
-            b = 4 * np.log(2) * (np.cos(theta)**2/fwhm_maj2 + np.sin(theta)**2/fwhm_min2)
-            c = 8 * np.log(2) * np.cos(theta) * np.sin(theta) * (1/fwhm_maj2 - 1/fwhm_min2)
-            gauss_coeff = np.array((a,b,c))
-            
-            chisq = np.sum((np.array(db_coeff) - gauss_coeff)**2)
-            
-            return chisq
-        
-        # These are the coefficients (a,b,c) of a quadratic expansion of the dirty beam
-        # For a point (x,y) in the image plane, the dirty beam expansion is 1-ax^2-by^2-cxy
-        u = self.unpack('u')['u']
-        v = self.unpack('v')['v']
-        n = float(len(u))
-        abc = (2.*np.pi**2/n) * np.array([np.sum(u**2), np.sum(v**2), 2*np.sum(u*v)])                
-        abc = 1e-20 * abc # Decrease size of coefficients
-        
-        # Fit the beam 
-        guess = [(50)**2, (50)**2, 0.0]
-        params = scipy.optimize.minimize(fit_chisq, guess, args=(abc,), method='Powell')
-        
-        # Return parameters, adjusting fwhm_maj and fwhm_min if necessary
-        if params.x[0] > params.x[1]:
-            fwhm_maj = 1e-10*np.sqrt(params.x[0])
-            fwhm_min = 1e-10*np.sqrt(params.x[1])
-            theta = np.mod(params.x[2], np.pi)
-        else:
-            fwhm_maj = 1e-10*np.sqrt(params.x[1])
-            fwhm_min = 1e-10*np.sqrt(params.x[0])
-            theta = np.mod(params.x[2] + np.pi/2, np.pi)
-
-        return np.array((fwhm_maj, fwhm_min, theta))
-            
-    def plotall(self, field1, field2, rangex=False, rangey=False, conj=False):
-        """Make a scatter plot of 2 real observation fields with errors
-           If conj==True, display conjugate baselines"""
-        
-        # Determine if fields are valid
-        if (field1 not in FIELDS) and (field2 not in FIELDS):
-            raise Exception("valid fields are " + string.join(FIELDS))
-                              
-        # Unpack x and y axis data
-        data = self.unpack([field1,field2], conj=conj)
-        
-        # X error bars
-        if field1 in ['amp', 'qamp', 'uamp']:
-            sigx = self.unpack('sigma',conj=conj)['sigma']
-        elif field1 in ['phase', 'uphase', 'qphase']:
-            sigx = (self.unpack('sigma',conj=conj)['sigma'])/(self.unpack('amp',conj=conj)['amp'])/DEGREE
-        elif field1 == 'pamp':
-            sigx = np.sqrt(2)*self.unpack('sigma',conj=conj)['sigma']
-        elif field1 == 'pphase':
-            sigx = np.sqrt(2)*(self.unpack('sigma',conj=conj)['sigma'])/(self.unpack('pamp',conj=conj)['pamp'])/DEGREE
-        elif field1 == 'mamp':
-            sigx = merr(self.unpack('sigma',conj=conj)['sigma'], 
-                        self.unpack('amp',conj=conj)['amp'], 
-                        self.unpack('mamp',conj=conj)['mamp'])
-        elif field1 == 'mphase':
-            sigx = merr(self.unpack('sigma',conj=conj)['sigma'], 
-                        self.unpack('amp',conj=conj)['amp'], 
-                        self.unpack('mamp',conj=conj)['mamp']) / self.unpack('mamp',conj=conj)['mamp']
-        else:
-            sigx = None
-            
-        # Y error bars
-        if field2 in ['amp', 'qamp', 'uamp']:
-            sigy = self.unpack('sigma',conj=conj)['sigma']
-        elif field2 in ['phase', 'uphase', 'qphase']:
-            sigy = (self.unpack('sigma',conj=conj)['sigma'])/(self.unpack('amp',conj=conj)['amp'])/DEGREE
-        elif field2 == 'pamp':
-            sigy = np.sqrt(2)*self.unpack('sigma',conj=conj)['sigma']
-        elif field2 == 'pphase':
-            sigy = np.sqrt(2)*(self.unpack('sigma',conj=conj)['sigma'])/(self.unpack('pamp',conj=conj)['pamp'])/DEGREE
-        elif field2 == 'mamp':
-            sigy = merr(self.unpack('sigma',conj=conj)['sigma'],
-                        self.unpack('amp',conj=conj)['amp'],
-                        self.unpack('mamp',conj=conj)['mamp'])
-        elif field2 == 'mphase':
-            sigy = merr(self.unpack('sigma',conj=conj)['sigma'],
-                        self.unpack('amp',conj=conj)['amp'], 
-                        self.unpack('mamp',conj=conj)['mamp']) / self.unpack('mamp',conj=conj)['mamp']
-        else:
-            sigy = None
-        
-        # Data ranges
-        if not rangex:
-            rangex = [np.min(data[field1]) - 0.2 * np.abs(np.min(data[field1])), 
-                      np.max(data[field1]) + 0.2 * np.abs(np.max(data[field1]))] 
-        if not rangey:
-            rangey = [np.min(data[field2]) - 0.2 * np.abs(np.min(data[field2])), 
-                      np.max(data[field2]) + 0.2 * np.abs(np.max(data[field2]))] 
-        
-        # Plot the data
-        plt.figure()
-        plt.cla()
-        plt.errorbar(data[field1], data[field2], xerr=sigx, yerr=sigy, fmt='b.')
-        plt.xlim(rangex)
-        plt.ylim(rangey)
-        plt.xlabel(field1)
-        plt.ylabel(field2)
-        plt.show(block=False)
-        return
-        
-    def plot_bl(self, site1, site2, field, rangey=False):
-        """Plot a field over time on a baseline"""
-        
-        # Determine if fields are valid
-        if field not in FIELDS:
-            raise Exception("valid fields are " + string.join(FIELDS))
-        
-        # Get the data from data table on the selected baseline
-        # !AC TODO do this with unpack instead?
-        plotdata = []
-        tlist = self.tlist(conj=True)
-        for scan in tlist:
-            for obs in scan:
-                if (obs['t1'], obs['t2']) == (site1, site2):
-                    time = obs['time']
-                    if field == 'uvdist':
-                        plotdata.append([time, np.abs(obs['u'] + 1j*obs['v']), 0])
-                    
-                    elif field in ['amp', 'qamp', 'uamp']:
-                        print "De-biasing amplitudes!"
-                        if field == 'amp': l = 'vis'
-                        elif field == 'qamp': l = 'qvis'
-                        elif field == 'uamp': l = 'uvis'
-                        plotdata.append([time, amp_debias(obs[l], obs['sigma']), obs['sigma']])
-                    
-                    elif field in ['phase', 'qphase', 'uphase']:
-                        if field == 'phase': l = 'vis'
-                        elif field == 'qphase': l = 'qvis'
-                        elif field == 'uphase': l = 'uvis'
-                        plotdata.append([time, np.angle(obs[l])/DEGREE, obs['sigma']/np.abs(obs[l])/DEGREE])
-                    
-                    elif field == 'pamp':
-                        print "De-biasing amplitudes!"
-                        pamp = amp_debias(obs['qvis'] + 1j*obs['uvis'], np.sqrt(2)*obs['sigma'])
-                        plotdata.append([time, pamp, np.sqrt(2)*obs['sigma']])
-                    
-                    elif field == 'pphase':
-                        plotdata.append([time, 
-                                         np.angle(obs['qvis'] + 1j*obs['uvis'])/DEGREE, 
-                                         np.sqrt(2)*obs['sigma']/np.abs(obs['qvis'] + 1j*obs['uvis'])/DEGREE
-                                       ])
-                    
-                    elif field == 'mamp':
-                        print "NOT de-baising polarimetric ratio amplitudes!"
-                        plotdata.append([time,
-                                         np.abs((obs['qvis'] + 1j*obs['uvis'])/obs['vis']), 
-                                         merr(obs['sigma'], obs['vis'], (obs['qvis']+1j*obs['uvis'])/obs['vis'])
-                                       ])
-                    
-                    elif field == 'mphase':
-                        plotdata.append([time, 
-                                        np.angle((obs['qvis'] + 1j*obs['uvis'])/obs['vis'])/DEGREE, 
-                                        (merr(obs['sigma'], obs['vis'], (obs['qvis']+1j*obs['uvis'])/obs['vis'])/
-                                           np.abs((obs['qvis']+1j*obs['uvis'])/obs['vis'])/DEGREE)
-                                       ])
-                    
-                    else:
-                        plotdata.append([time, obs[field], 0])
-                    
-                    # Assume only one relevant entry per scan
-                    break
-        
-        # Plot the data                        
-        plotdata = np.array(plotdata)
-    
-        if not rangey:
-            rangey = [np.min(plotdata[:,1]) - 0.2 * np.abs(np.min(plotdata[:,1])), 
-                      np.max(plotdata[:,1]) + 0.2 * np.abs(np.max(plotdata[:,1]))] 
-
-        plt.figure()    
-        plt.cla()
-        plt.errorbar(plotdata[:,0], plotdata[:,1], yerr=plotdata[:,2], fmt='.')
-        plt.xlim([self.tstart,self.tstop])
-        plt.ylim(rangey)
-        plt.xlabel('GMT (h)')
-        plt.ylabel(field)
-        plt.title('%s - %s'%(site1,site2))
-        plt.show(block=False)    
-                
-    def plot_cphase(self, site1, site2, site3, rangey=False):
-        """Plot closure phase over time on a triangle"""
-
-        # Get closure phases (maximal set)
-        
-        cphases = self.c_phases(mode='time', count='max')
-        
-        # Get requested closure phases over time
-        tri = (site1, site2, site3)
-        plotdata = []
-        for entry in cphases:
-            for obs in entry:
-                obstri = (obs['t1'],obs['t2'],obs['t3'])
-                if set(obstri) == set(tri):
-                    # Flip the sign of the closure phase if necessary
-                    parity = paritycompare(tri, obstri) 
-                    plotdata.append([obs['time'], parity*obs['cphase'], obs['sigmacp']])
-                    continue
-        
-        plotdata = np.array(plotdata)
-        
-        if len(plotdata) == 0: 
-            print "No closure phases on this triangle!"
-            return
-        
-        # Data ranges
-        if not rangey:
-            rangey = [np.min(plotdata[:,1]) - 0.2 * np.abs(np.min(plotdata[:,1])), 
-                      np.max(plotdata[:,1]) + 0.2 * np.abs(np.max(plotdata[:,1]))] 
-        
-        # Plot
-        plt.figure()
-        plt.cla()
-        plt.errorbar(plotdata[:,0], plotdata[:,1], yerr=plotdata[:,2], fmt='.')
-        plt.xlim([self.tstart,self.tstop])
-        plt.ylim(rangey)
-        plt.xlabel('GMT (h)')
-        plt.ylabel('Closure Phase (deg)')
-        plt.title('%s - %s - %s' % (site1,site2,site3))
-        plt.show(block=False)              
-        
-    def plot_camp(self, site1, site2, site3, site4, rangey=False):
-        """Plot closure amplitude over time on a quadrange
-           (1-2)(3-4)/(1-4)(2-3)
-        """
-        quad = (site1, site2, site3, site4)
-        b1 = set((site1, site2))
-        r1 = set((site1, site4))
-              
-        # Get the closure amplitudes
-        camps = self.c_amplitudes(mode='time', count='max')
-        plotdata = []
-        for entry in camps:
-            for obs in entry:
-                obsquad = (obs['t1'],obs['t2'],obs['t3'],obs['t4'])
-                if set(quad) == set(obsquad):
-                    num = [set((obs['t1'], obs['t2'])), set((obs['t3'], obs['t4']))] 
-                    denom = [set((obs['t1'], obs['t4'])), set((obs['t2'], obs['t3']))]
-                    
-                    if (b1 in num) and (r1 in denom):
-                        plotdata.append([obs['time'], obs['camp'], obs['sigmaca']])
-                    elif (r1 in num) and (b1 in denom):
-                        plotdata.append([obs['time'], 1./obs['camp'], obs['sigmaca']/(obs['camp']**2)])
-                    continue
-                
-                    
-        plotdata = np.array(plotdata)
-        if len(plotdata) == 0: 
-            print "No closure amplitudes on this quadrangle!"
-            return
-
-        # Data ranges
-        if not rangey:
-            rangey = [np.min(plotdata[:,1]) - 0.2 * np.abs(np.min(plotdata[:,1])), 
-                      np.max(plotdata[:,1]) + 0.2 * np.abs(np.max(plotdata[:,1]))] 
-        
-        # Plot                            
-        plotdata = np.array(plotdata)
-        plt.figure
-        plt.cla()
-        plt.errorbar(plotdata[:,0], plotdata[:,1], yerr=plotdata[:,2], fmt='.')
-        plt.xlim([self.tstart,self.tstop])
-        plt.ylim(rangey)
-        plt.xlabel('GMT (h)')
-        plt.ylabel('Closure Amplitude')
-        plt.title('(%s - %s)(%s - %s)/(%s - %s)(%s - %s)'%(site1,site2,site3,site4,
-                                                           site1,site4,site2,site3))
-        plt.show(block=False)       
-
-    def save_txt(self, fname):
-        """Save visibility data to a text file"""
-        
-        # Get the necessary data and the header
-        outdata = self.unpack(['time', 'tint', 't1', 't2', 'el1', 'el2', 'tau1','tau2',
-                               'u', 'v', 'amp', 'phase', 'qamp', 'qphase', 'uamp', 'uphase', 'sigma'])
-        head = ("SRC: %s \n" % self.source +
-                    "RA: " + rastring(self.ra) + "\n" + "DEC: " + decstring(self.dec) + "\n" +
-                    "MJD: %.4f - %.4f \n" % (fracmjd(self.mjd,self.tstart), fracmjd(self.mjd,self.tstop)) + 
-                    "RF: %.4f GHz \n" % (self.rf/1e9) + 
-                    "BW: %.4f GHz \n" % (self.bw/1e9) +
-                    "PHASECAL: %i \n" % self.phasecal + 
-                    "AMPCAL: %i \n" % self.ampcal + 
-                    "----------------------------------------------------------------\n" +
-                    "Site       X(m)             Y(m)             Z(m)           SEFD\n"
-                )
-        
-        for i in range(len(self.tarr)):
-            head += "%-8s %15.5f  %15.5f  %15.5f  %6.4f \n" % (self.tarr[i]['site'], 
-                                                               self.tarr[i]['x'], self.tarr[i]['y'], self.tarr[i]['z'], 
-                                                               self.tarr[i]['sefd'])
-
-        head += ("----------------------------------------------------------------\n" +
-                "time (hr) tint    T1     T2    Elev1   Elev2  Tau1   Tau2   U (lambda)       V (lambda)         "+
-                "Iamp (Jy)    Iphase(d)  Qamp (Jy)    Qphase(d)   Uamp (Jy)    Uphase(d)   sigma (Jy)"
-                )
-          
-        # Format and save the data
-        fmts = ("%011.8f %4.2f %6s %6s  %4.2f   %4.2f  %4.2f   %4.2f  %16.4f %16.4f    "+
-               "%10.8f %10.4f   %10.8f %10.4f    %10.8f %10.4f    %10.8f")
-        np.savetxt(fname, outdata, header=head, fmt=fmts)
-        return
-    
-    def save_uvfits(self, fname):
-        """Save visibility data to uvfits
-            Needs template.UVP file
-            """
-        
-        # Open template UVFITS
-        hdulist = fits.open('./template.UVP')
-        
-        # Load the array data
-        tarr = self.tarr
-        tnames = tarr['site']
-        tnums = np.arange(1, len(tarr)+1)
-        xyz = np.array([[tarr[i]['x'],tarr[i]['y'],tarr[i]['z']] for i in np.arange(len(tarr))])
-        sefd = tarr['sefd']
-        
-        nsta = len(tnames)
-        col1 = fits.Column(name='ANNAME', format='8A', array=tnames)
-        col2 = fits.Column(name='STABXYZ', format='3D', unit='METERS', array=xyz)
-        col3 = fits.Column(name='NOSTA', format='1J', array=tnums)
-        colfin = fits.Column(name='SEFD', format='1D', array=sefd)
-        
-        #!AC these antenna fields+header are questionable - look into them
-        col25= fits.Column(name='ORBPARM', format='1E', array=np.zeros(0))
-        col4 = fits.Column(name='MNTSTA', format='1J', array=np.zeros(nsta))
-        col5 = fits.Column(name='STAXOF', format='1E', unit='METERS', array=np.zeros(nsta))
-        col6 = fits.Column(name='POLTYA', format='1A', array=np.array(['R' for i in range(nsta)], dtype='|S1'))
-        col7 = fits.Column(name='POLAA', format='1E', unit='DEGREES', array=np.zeros(nsta))
-        col8 = fits.Column(name='POLCALA', format='3E', array=np.zeros((nsta,3)))
-        col9 = fits.Column(name='POLTYB', format='1A', array=np.array(['L' for i in range(nsta)], dtype='|S1'))
-        col10 = fits.Column(name='POLAB', format='1E', unit='DEGREES', array=(90.*np.ones(nsta)))
-        col11 = fits.Column(name='POLCALB', format='3E', array=np.zeros((nsta,3)))
-        
-        #!AC Change more antenna header params?
-        head = hdulist['AIPS AN'].header
-        #head = fits.Header()
-        head['EXTVER'] = 1
-        head['GSTIA0'] = 119.85 # for mjd 48277
-        head['FREQ']= self.rf
-        #head['RDATE'] = '1991-01-21' # !AC change??
-        head['ARRNAM'] = 'ALMA' #!AC
-        head['XYZHAND'] = 'RIGHT'
-        head['ARRAYX'] = 0.e0
-        head['ARRAYY'] = 0.e0
-        head['ARRAYZ'] = 0.e0
-        head['DEGPDY'] = 360.985
-        head['POLARX'] = 0.e0
-        head['POLARY'] = 0.e0
-        head['UT1UTC'] = 0.e0
-        head['DATUTC'] = 0.e0
-        head['TIMESYS'] = 'UTC'
-        head['FRAME'] = '????'
-        head['NUMORB'] = 0
-        head['NO_IF'] = 1
-        head['NOPCAL'] = 2
-        head['POLTYPE'] = 'APPROX'
-        head['FREQID'] = 1
-        tbhdu = fits.BinTableHDU.from_columns(fits.ColDefs([col1,col2,col25,col3,col4,col5,col6,col7,col8,col9,col10,col11]), name='AIPS AN', header=head)
-        hdulist['AIPS AN'] = tbhdu
-        
-        # Data header (based on the BU format)
-        ###
-        header = hdulist[0].header
-        #header = fits.Header()
-        #header['EXTEND'] = True
-        header['OBSRA'] = self.ra * 180./12.
-        header['OBSDEC'] = self.dec
-        header['OBJECT'] = self.source
-        header['MJD'] = self.mjd
-        #header['DATE-OBS'] = '1991-01-21' # !AC convert mjd to date!!
-        header['BUNIT'] = 'JY'
-        header['VELREF'] = 3 #??
-        header['ALTRPIX'] = 1.e0
-        header['TELESCOP'] = 'ALMA' # !AC Can I change this??
-        header['INSTRUME'] = 'ALMA'
-        
-        header['CTYPE2'] = 'COMPLEX'
-        header['CRVAL2'] = 1.e0
-        header['CDELT2'] = 1.e0
-        header['CRPIX2'] = 1.e0
-        header['CROTA2'] = 0.e0
-        header['CTYPE3'] = 'STOKES'
-        header['CRVAL3'] = -1.e0
-        header['CRDELT3'] = -1.e0
-        header['CRPIX3'] = 1.e0
-        header['CROTA3'] = 0.e0
-        header['CTYPE4'] = 'FREQ'
-        header['CRVAL4'] = self.rf
-        header['CDELT4'] = self.bw
-        header['CRPIX4'] = 1.e0
-        header['CROTA4'] = 0.e0
-        header['CTYPE6'] = 'RA'
-        header['CRVAL6'] = header['OBSRA']
-        header['CDELT6'] = 1.e0
-        header['CRPIX6'] = 1.e0
-        header['CROTA6'] = 0.e0
-        header['CTYPE7'] = 'DEC'
-        header['CRVAL7'] = header['OBSDEC']
-        header['CDELT7'] = 1.e0
-        header['CRPIX7'] = 1.e0
-        header['CROTA7'] = 0.e0
-        
-        header['PTYPE1'] = 'UU---SIN'
-        header['PSCAL1'] = 1/self.rf
-        header['PZERO1'] = 0.e0
-        header['PTYPE2'] = 'VV---SIN'
-        header['PSCAL2'] = 1/self.rf
-        header['PZERO2'] = 0.e0
-        header['PTYPE3'] = 'WW---SIN'
-        header['PSCAL3'] = 1/self.rf
-        header['PZERO3'] = 0.e0
-        header['PTYPE4'] = 'BASELINE'
-        header['PSCAL4'] = 1.e0
-        header['PZERO4'] = 0.e0
-        header['PTYPE5'] = 'DATE'
-        header['PSCAL5'] = 1.e0
-<<<<<<< HEAD
-        header['PZERO5'] = 0.
-        #header['PZERO5'] = self.mjd + 2400000.5 #JD to MJD
-=======
-        header['PZERO5'] = 0.e0
->>>>>>> 4c7151c5
-        header['PTYPE6'] = '_DATE'
-        header['PSCAL6'] = 1.e0
-        header['PZERO6'] = 0.0
-        header['PTYPE7'] = 'INTTIM'
-        header['PSCAL7'] = 1.e0
-        header['PZERO7'] = 0.e0
-        header['PTYPE8'] = 'ELEV1'
-        header['PSCAL8'] = 1.e0
-        header['PZERO8'] = 0.e0
-        header['PTYPE9'] = 'ELEV2'
-        header['PSCAL9'] = 1.e0
-        header['PZERO9'] = 0.e0
-        header['PTYPE10'] = 'TAU1'
-        header['PSCAL10'] = 1.e0
-        header['PZERO10'] = 0.e0
-        header['PTYPE11'] = 'TAU2'
-        header['PSCAL11'] = 1.e0
-        header['PZERO11'] = 0.e0
-        
-        # Get data
-        obsdata = self.unpack(['time','tint','u','v','vis','qvis','uvis','sigma','t1','t2','el1','el2','tau1','tau2'])
-        ndat = len(obsdata['time'])
-        
-        # times and tints
-        jds = (self.mjd + 2400000.5) * np.ones(len(obsdata))
-<<<<<<< HEAD
-        fractimes = (obsdata['time'] / 24.0) 
-        tints = obsdata['tint']
-
-        # Baselines            
-=======
-        fractimes = (obsdata['time'] / 24.0)
-        tints = obsdata['tint']
-        # Baselines
->>>>>>> 4c7151c5
-        # !AC These HAVE to be correct for CLEAN to work. Why?
-        t1 = [self.tkey[scope] + 1 for scope in obsdata['t1']]
-        t2 = [self.tkey[scope] + 1 for scope in obsdata['t2']]
-        bl = 256*np.array(t1) + np.array(t2)
-        
-        # elevations
-        el1 = obsdata['el1']
-        el2 = obsdata['el2']
-        
-        # opacities
-        tau1 = obsdata['tau1']
-        tau2 = obsdata['tau2']
-        
-        # uv are in lightseconds
-        u = obsdata['u']
-        v = obsdata['v']
-        
-        # rr, ll, lr, rl, weights
-        # !AC Assume V = 0 (linear polarization only)
-        rr = ll = obsdata['vis'] # complex
-        rl = obsdata['qvis'] + 1j*obsdata['uvis']
-        lr = obsdata['qvis'] - 1j*obsdata['uvis']
-        weight = 1 / (2 * obsdata['sigma']**2)
-        
-        # Data array
-        outdat = np.zeros((ndat, 1, 1, 1, 1, 4, 3))
-        outdat[:,0,0,0,0,0,0] = np.real(rr)
-        outdat[:,0,0,0,0,0,1] = np.imag(rr)
-        outdat[:,0,0,0,0,0,2] = weight
-        outdat[:,0,0,0,0,1,0] = np.real(ll)
-        outdat[:,0,0,0,0,1,1] = np.imag(ll)
-        outdat[:,0,0,0,0,1,2] = weight
-        outdat[:,0,0,0,0,2,0] = np.real(rl)
-        outdat[:,0,0,0,0,2,1] = np.imag(rl)
-        outdat[:,0,0,0,0,2,2] = weight
-        outdat[:,0,0,0,0,3,0] = np.real(lr)
-        outdat[:,0,0,0,0,3,1] = np.imag(lr)
-        outdat[:,0,0,0,0,3,2] = weight
-        
-        # Save data
-        pars = ['UU---SIN', 'VV---SIN', 'WW---SIN', 'BASELINE', 'DATE', 'DATE',
-                'INTTIM', 'ELEV1', 'ELEV2', 'TAU1', 'TAU2']
-        #pars = ['UU---SIN', 'VV---SIN', 'WW---SIN', 'BASELINE', 'DATE', '_DATE',
-        #        'INTTIM']
-        x = fits.GroupData(outdat, parnames=pars,
-            pardata=[u, v, np.zeros(ndat), bl, jds, fractimes, tints, el1, el2,tau1,tau2],
-            bitpix=-32)
-        #x = fits.GroupData(outdat, parnames=pars,
-        #                   pardata=[u, v, np.zeros(ndat), bl, jds, np.zeros(ndat), tints],
-        #                   bitpix=-32)
-                
-        #hdulist[0] = fits.GroupsHDU(data=x, header=header)
-        hdulist[0].data = x
-        hdulist[0].header = header
-        hdulist.writeto(fname, clobber=True)
-                
-        return
-    
-    def save_oifits(self, fname, flux=1.0):
-        """Save visibility data to oifits
-            Antenna diameter currently incorrect and the exact times are not correct in the datetime object
-            Please contact Katie Bouman (klbouman@mit.edu) for any questions on this function 
-        """
-        #todo: Add polarization to oifits??
-        print 'Warning: save_oifits does NOT save polarimetric visibility data!'
-        
-        # Normalizing by the total flux passed in - note this is changing the data inside the obs structure
-        self.data['vis'] /= flux
-        self.data['sigma'] /= flux
-        
-        data = self.unpack(['u','v','amp','phase', 'sigma', 'time', 't1', 't2', 'tint'])
-        biarr = self.bispectra(mode="all", count="min")
-
-        # extract the telescope names and parameters
-        antennaNames = self.tarr['site'] #np.array(self.tkey.keys())
-        sefd = self.tarr['sefd']
-        antennaX = self.tarr['x']
-        antennaY = self.tarr['y']
-        antennaZ = self.tarr['z']
-        #antennaDiam = -np.ones(antennaX.shape) #todo: this is incorrect and there is just a dummy variable here
-        antennaDiam = sefd # replace antennaDiam with SEFD for radio observtions
-        
-        # create dictionary
-        union = {};
-        union = writeData.arrayUnion(antennaNames, union)
-
-        # extract the integration time
-        intTime = data['tint'][0]
-        if not all(data['tint'][0] == item for item in np.reshape(data['tint'], (-1)) ):
-            raise TypeError("The time integrations for each visibility are different")
-
-        # get visibility information
-        amp = data['amp']
-        phase = data['phase']
-        viserror = data['sigma']
-        u = data['u']
-        v = data['v']
-        
-        # convert antenna name strings to number identifiers
-        ant1 = writeData.convertStrings(data['t1'], union)
-        ant2 = writeData.convertStrings(data['t2'], union)
-        
-        # convert times to datetime objects
-        time = data['time']
-        dttime = np.array([datetime.datetime.utcfromtimestamp(x*60*60) for x in time]); #todo: these do not correspond to the acutal times
-        
-        # get the bispectrum information
-        bi = biarr['bispec']
-        t3amp = np.abs(bi);
-        t3phi = np.angle(bi, deg=1)
-        t3amperr = biarr['sigmab']
-        t3phierr = 180.0/np.pi * (1/t3amp) * t3amperr;
-        uClosure = np.transpose(np.array([np.array(biarr['u1']), np.array(biarr['u2'])]));
-        vClosure = np.transpose(np.array([np.array(biarr['v1']), np.array(biarr['v2'])]));
-        
-        # convert times to datetime objects
-        timeClosure = biarr['time']
-        dttimeClosure = np.array([datetime.datetime.utcfromtimestamp(x) for x in timeClosure]); #todo: these do not correspond to the acutal times
-
-        # convert antenna name strings to number identifiers
-        biarr_ant1 = writeData.convertStrings(biarr['t1'], union)
-        biarr_ant2 = writeData.convertStrings(biarr['t2'], union)
-        biarr_ant3 = writeData.convertStrings(biarr['t3'], union)
-        antOrder = np.transpose(np.array([biarr_ant1, biarr_ant2, biarr_ant3]))
-
-        # todo: check that putting the negatives on the phase and t3phi is correct
-        writeData.writeOIFITS(fname, self.ra, self.dec, self.rf, self.bw, intTime, amp, viserror, phase, viserror, u, v, ant1, ant2, dttime, 
-                              t3amp, t3amperr, t3phi, t3phierr, uClosure, vClosure, antOrder, dttimeClosure, antennaNames, antennaDiam, antennaX, antennaY, antennaZ)
-   
-        # Un-Normalizing by the total flux passed in - note this is changing the data inside the obs structure back to what it originally was
-        self.data['vis'] *= flux
-        self.data['sigma'] *= flux
-        
-        return
-        
-##################################################################################################
-# Object Construction Functions
-##################################################################################################    
-           
-def load_array(filename):
-    """Read an array from a text file and return an Array object
-    """
-    
-    tdata = np.loadtxt(filename,dtype=str)
-    if tdata.shape[1] != 5:
-        raise Exception("Array file should have format: (name, x, y, z, SEFD)") 
-    tdata = [np.array((x[0],float(x[1]),float(x[2]),float(x[3]),float(x[4])), dtype=DTARR) for x in tdata]
-    tdata = np.array(tdata)
-    return Array(tdata)
-      
-def load_obs_txt(filename):
-    """Read an observation from a text file and return an Obsdata object
-       text file has the same format as output from Obsdata.savedata()
-    """
-    
-    # Read the header parameters
-    file = open(filename)
-    src = string.join(file.readline().split()[2:])
-    ra = file.readline().split()
-    ra = float(ra[2]) + float(ra[4])/60. + float(ra[6])/3600.
-    dec = file.readline().split()
-    dec = np.sign(float(dec[2])) *(abs(float(dec[2])) + float(dec[4])/60. + float(dec[6])/3600.)
-    mjd = float(file.readline().split()[2])
-    rf = float(file.readline().split()[2]) * 1e9
-    bw = float(file.readline().split()[2]) * 1e9
-    phasecal = bool(file.readline().split()[2])
-    ampcal = bool(file.readline().split()[2])
-    file.readline()
-    file.readline()
-    
-    # read the tarr
-    line = file.readline().split()
-    tarr = []
-    while line[1][0] != "-":
-        tarr.append(np.array((line[1], line[2], line[3], line[4], line[5]), dtype=DTARR))
-        line = file.readline().split()
-    tarr = np.array(tarr, dtype=DTARR)   
-    file.close()
-
-    
-    # Load the data, convert to list format, return object
-    datatable = np.loadtxt(filename, dtype=str)
-    datatable2 = []
-    for row in datatable:
-        time = float(row[0])
-        tint = float(row[1])
-        t1 = row[2]
-        t2 = row[3]
-        el1 = float(row[4])
-        el2 = float(row[5])
-        tau1 = float(row[6])
-        tau2 = float(row[7])
-        u = float(row[8])
-        v = float(row[9])
-        vis = float(row[10]) * np.exp(1j * float(row[11]) * DEGREE)
-        if datatable.shape[1] == 17:
-            qvis = float(row[12]) * np.exp(1j * float(row[13]) * DEGREE)
-            uvis = float(row[14]) * np.exp(1j * float(row[15]) * DEGREE)
-            sigma = float(row[16])
-        elif datatable.shape[1] == 13:
-            qvis = 0+0j
-            uvis = 0+0j
-            sigma = float(row[12])
-        else:
-            raise Exception('Text file does not have the right number of fields!')
-            
-        datatable2.append(np.array((time, tint, t1, t2, el1, el2, tau1, tau2, 
-                                    u, v, vis, qvis, uvis, sigma), dtype=DTPOL))
-    
-    # Return the datatable                      
-    datatable2 = np.array(datatable2)
-    return Obsdata(ra, dec, rf, bw, datatable2, tarr, source=src, mjd=mjd, ampcal=ampcal, phasecal=phasecal)        
-
-def load_obs_maps(arrfile, obsspec, ifile, qfile=0, ufile=0, src='SgrA', mjd=0, ampcal=False, phasecal=False):
-    """Read an observation from a maps text file and return an Obsdata object
-       text file has the same format as output from Obsdata.savedata()
-    """
-    # Read telescope parameters from the array file
-    tdata = np.loadtxt(arrfile, dtype=str)
-    tdata = [np.array((x[0],float(x[1]),float(x[2]),float(x[3]),float(x[-1])), dtype=DTARR) for x in tdata]
-    tdata = np.array(tdata)
-
-    # Read parameters from the obs_spec
-    f = open(obsspec)
-    stop = False
-    while not stop:
-        line = f.readline().split()
-        if line==[] or line[0]=='\\':
-            continue
-        elif line[0] == 'FOV_center_RA':
-            x = line[2].split(':')
-            ra = float(x[0]) + float(x[1])/60. + float(x[2])/3600.
-        elif line[0] == 'FOV_center_Dec':
-            x = line[2].split(':')
-            dec = np.sign(float(x[0])) * (abs(float(x[0])) + float(x[1])/60. + float(x[2])/3600.)
-        elif line[0] == 'Corr_int_time':
-            tint = float(line[2])
-        elif line[0] == 'Corr_chan_bw':  #!AC what if multiple channels?
-            bw = float(line[2]) * 1e6 #MHz
-        elif line[0] == 'Channel': #!AC what if multiple scans with different params?
-            rf = float(line[2].split(':')[0]) * 1e6
-        elif line[0] == 'Scan_start':
-            x = line[2].split(':') #!AC properly compute MJD! 
-        elif line[0] == 'Endscan':
-            stop=True
-    f.close()
-    
-    # Load the data, convert to list format, return object
-    datatable = []
-    f = open(ifile)
-    
-    for line in f:
-        line = line.split()
-        if not (line[0] in ['UV', 'Scan','\n']):
-            time = line[0].split(':')
-            time = float(time[2]) + float(time[3])/60. + float(time[4])/3600.
-            u = float(line[1]) * 1000
-            v = float(line[2]) * 1000
-            bl = line[4].split('-')
-            t1 = tdata[int(bl[0])-1]['site']
-            t2 = tdata[int(bl[1])-1]['site']
-            el1 = 0.
-            el2 = 0.
-            tau1 = 0.
-            tau2 = 0.
-            vis = float(line[7][:-1]) * np.exp(1j*float(line[8][:-1])*DEGREE)
-            sigma = float(line[10])
-            datatable.append(np.array((time, tint, t1, t2, el1, el2, tau1, tau2, 
-                                        u, v, vis, 0.0,0.0, sigma), dtype=DTPOL))
-    
-    datatable = np.array(datatable)
-    #!AC: qfile and ufile must have exactly the same format as ifile
-    #!AC: add some consistency check 
-    if not qfile==0:
-        f = open(qfile)
-        i = 0
-        for line in f:
-            line = line.split()
-            if not (line[0] in ['UV', 'Scan','\n']):
-                datatable[i]['qvis'] = float(line[7][:-1]) * np.exp(1j*float(line[8][:-1])*DEGREE)
-                i += 1
-            
-    if not ufile==0:
-        f = open(ufile)
-        i = 0
-        for line in f:
-            line = line.split()
-            if not (line[0] in ['UV', 'Scan','\n']):
-                datatable[i]['uvis'] = float(line[7][:-1]) * np.exp(1j*float(line[8][:-1])*DEGREE)
-                i += 1                                
-    
-    # Return the datatable                      
-    return Obsdata(ra, dec, rf, bw, datatable, tdata, source=src, mjd=mjd)        
-
-def load_obs_uvfits(filename, flipbl=False):
-    """Load uvfits data from a uvfits file.
-    """
-        
-    # Load the uvfits file
-    hdulist = fits.open(filename)
-    header = hdulist[0].header
-    data = hdulist[0].data
-    
-    # Load the array data
-    tnames = hdulist['AIPS AN'].data['ANNAME']
-    tnums = hdulist['AIPS AN'].data['NOSTA'] - 1
-    xyz = hdulist['AIPS AN'].data['STABXYZ']
-    try:
-        sefd = hdulist['AIPS AN'].data['SEFD']
-    except KeyError:
-        print "Warning! no SEFD data in UVfits file"
-        sefd = np.zeros(len(tnames))
-        
-    tarr = [np.array((tnames[i], xyz[i][0], xyz[i][1], xyz[i][2], sefd[i]),
-            dtype=DTARR) for i in range(len(tnames))]
-            
-    tarr = np.array(tarr)
-    
-    # Various header parameters
-    ra = header['OBSRA'] * 12./180.
-    dec = header['OBSDEC']   
-    src = header['OBJECT']
-    if header['CTYPE4'] == 'FREQ':
-        rf = header['CRVAL4']
-        bw = header['CDELT4'] 
-    else: raise Exception('Cannot find observing frequency!')
-    
-    
-    # Mask to screen bad data
-    rrweight = data['DATA'][:,0,0,0,0,0,2]
-    llweight = data['DATA'][:,0,0,0,0,1,2]
-    rlweight = data['DATA'][:,0,0,0,0,2,2]
-    lrweight = data['DATA'][:,0,0,0,0,3,2]
-    mask = (rrweight > 0) * (llweight > 0) * (rlweight > 0) * (lrweight > 0)
-    
-    # Obs Times
-    jds = data['DATE'][mask]
-    mjd = int(jdtomjd(np.min(jds)))
-    
-    #!AC: There seems to be different behavior here - 
-    #!AC: BU puts date in _DATE 
-    if len(set(data['DATE'])) > 2:
-        times = np.array([mjdtogmt(jdtomjd(jd)) for jd in jds])
-    else:
-        times = data['_DATE'][mask] * 24.0
-    
-    # Integration times
-    tints = data['INTTIM'][mask]
-    
-    # Sites - add names
-    t1 = data['BASELINE'][mask].astype(int)/256
-    t2 = data['BASELINE'][mask].astype(int) - t1*256
-    t1 = t1 - 1
-    t2 = t2 - 1
-    scopes_num = np.sort(list(set(np.hstack((t1,t2)))))
-    t1 = np.array([tarr[i]['site'] for i in t1])
-    t2 = np.array([tarr[i]['site'] for i in t2])
-    
-    # Elevations (not in BU files)
-    try: 
-        el1 = data['ELEV1'][mask]
-        el2 = data['ELEV2'][mask]
-    except KeyError:
-        el1 = el2 = np.zeros(len(t1))
-
-    # Opacities (not in BU files)
-    try: 
-        tau1 = data['TAU1'][mask]
-        tau2 = data['TAU2'][mask]
-    except KeyError:
-        tau1 = tau2 = np.zeros(len(t1))
-        
-    # Convert uv in lightsec to lambda by multiplying by rf
-    try:
-        u = data['UU---SIN'][mask] * rf
-        v = data['VV---SIN'][mask] * rf    
-    except KeyError:   
-        try:
-            u = data['UU'][mask] * rf
-            v = data['VV'][mask] * rf
-        except KeyError:
-            try:
-                u = data['UU--'][mask] * rf
-                v = data['VV--'][mask] * rf
-            except KeyError:
-                raise Exception("Cant figure out column label for UV coords")
-                    
-    # Get vis data
-    rr = data['DATA'][:,0,0,0,0,0,0][mask] + 1j*data['DATA'][:,0,0,0,0,0,1][mask]
-    ll = data['DATA'][:,0,0,0,0,1,0][mask] + 1j*data['DATA'][:,0,0,0,0,1,1][mask]
-    rl = data['DATA'][:,0,0,0,0,2,0][mask] + 1j*data['DATA'][:,0,0,0,0,2,1][mask]
-    lr = data['DATA'][:,0,0,0,0,3,0][mask] + 1j*data['DATA'][:,0,0,0,0,3,1][mask]
-    rrsig = 1/np.sqrt(rrweight[mask])
-    llsig = 1/np.sqrt(llweight[mask])
-    rlsig = 1/np.sqrt(rlweight[mask])
-    lrsig = 1/np.sqrt(lrweight[mask])
-    
-    # Form stokes parameters
-    ivis = (rr + ll)/2.0
-    qvis = (rl + lr)/2.0
-    uvis = (rl - lr)/(2.0j)
-    isig = np.sqrt(rrsig**2 + llsig**2)/2.0
-    qsig = np.sqrt(rlsig**2 + lrsig**2)/2.0
-    usig = qsig
-    
-    # !AC Should sigma be the avg of the stokes sigmas, or just the I sigma?  
-    sigma = isig 
-    
-    # !AC reverse sign of baselines for correct imaging?
-    if flipbl:
-        u = -u
-        v = -v
-    
-    # Make a datatable
-    # !AC Can I make this faster?
-    datatable = []
-    for i in xrange(len(times)):
-        datatable.append(np.array((
-                           times[i], tints[i], 
-                           t1[i], t2[i], el1[i], el2[i], tau1[i], tau2[i], 
-                           u[i], v[i],
-                           ivis[i], qvis[i], uvis[i], sigma[i]
-                           ), dtype=DTPOL
-                         ))
-    datatable = np.array(datatable)
-
-    return Obsdata(ra, dec, rf, bw, datatable, tarr, source=src, mjd=mjd, ampcal=True, phasecal=True)
-
-def load_obs_oifits(filename, flux=1.0):
-    """Load data from an oifits file
-       Does NOT currently support polarization
-    """
-    
-    print 'Warning: load_obs_oifits does NOT currently support polarimetric data!' 
-    #open oifits file and get visibilities
-    oidata=oifits.open(filename)
-    vis_data = oidata.vis
-    
-    # get source info
-    src = oidata.target[0].target
-    ra = oidata.target[0].raep0.angle
-    dec = oidata.target[0].decep0.angle
-    
-    # get annena info
-    nAntennas = len(oidata.array[oidata.array.keys()[0]].station)
-    #sites = np.array([str((oidata.array[oidata.array.keys()[0]].station[i])).replace(" ", "") for i in range(nAntennas)])
-    sites = np.array([oidata.array[oidata.array.keys()[0]].station[i].sta_name for i in range(nAntennas)])
-    arrayX = oidata.array[oidata.array.keys()[0]].arrxyz[0]
-    arrayY = oidata.array[oidata.array.keys()[0]].arrxyz[1]
-    arrayZ = oidata.array[oidata.array.keys()[0]].arrxyz[2]
-    x = np.array([arrayX + oidata.array[oidata.array.keys()[0]].station[i].staxyz[0] for i in range(nAntennas)])
-    y = np.array([arrayY + oidata.array[oidata.array.keys()[0]].station[i].staxyz[1] for i in range(nAntennas)])
-    z = np.array([arrayZ + oidata.array[oidata.array.keys()[0]].station[i].staxyz[2] for i in range(nAntennas)])
-    
-    # get wavelength and corresponding frequencies
-    wavelength = oidata.wavelength[oidata.wavelength.keys()[0]].eff_wave
-    nWavelengths = wavelength.shape[0]
-    bandpass = oidata.wavelength[oidata.wavelength.keys()[0]].eff_band
-    frequency = C/wavelength
-    # todo: this result seems wrong...
-    bw = np.mean(2*(np.sqrt( bandpass**2*frequency**2 + C**2) - C)/bandpass)
-    rf = np.mean(frequency)
-    
-    # get the u-v point for each visibility
-    u = np.array([vis_data[i].ucoord/wavelength for i in range(len(vis_data))])
-    v = np.array([vis_data[i].vcoord/wavelength for i in range(len(vis_data))])
-    
-    # get visibility info - currently the phase error is not being used properly
-    amp = np.array([vis_data[i]._visamp for i in range(len(vis_data))])
-    phase = np.array([vis_data[i]._visphi for i in range(len(vis_data))])
-    amperr = np.array([vis_data[i]._visamperr for i in range(len(vis_data))])
-    visphierr = np.array([vis_data[i]._visphierr for i in range(len(vis_data))])
-    timeobs = np.array([vis_data[i].timeobs for i in range(len(vis_data))]) #convert to single number
-    #return timeobs
-    #AC - datetime not working!!!
-    time = np.transpose(np.tile(np.array([(ttime.mktime((timeobs[i] + datetime.timedelta(days=1)).timetuple()))/(60.0*60.0) 
-                                        for i in range(len(timeobs))]), [nWavelengths, 1]))
-
-    #time = np.transpose(np.tile(np.array([(ttime.mktime(timeobs[i].timetuple()) - ttime.mktime(datetime.datetime.utcfromtimestamp(0).timetuple()))/(60.0*60.0) 
-    #                                      for i in range(len(timeobs))]), [nWavelengths, 1]))
-    
-    # integration time
-    tint = np.array([vis_data[i].int_time for i in range(len(vis_data))])
-    if not all(tint[0] == item for item in np.reshape(tint, (-1)) ):
-        raise TypeError("The time integrations for each visibility are different")
-    tint = tint[0]
-    tint = tint * np.ones( amp.shape )
-
-    # get telescope names for each visibility
-    t1 = np.transpose(np.tile( np.array([ vis_data[i].station[0].sta_name for i in range(len(vis_data))]), [nWavelengths,1]))
-    t2 = np.transpose(np.tile( np.array([ vis_data[i].station[1].sta_name for i in range(len(vis_data))]), [nWavelengths,1]))
-    #t1 = np.transpose(np.tile( np.array([ str(vis_data[i].station[0]).replace(" ", "") for i in range(len(vis_data))]), [nWavelengths,1]))
-    #t2 = np.transpose(np.tile( np.array([ str(vis_data[i].station[1]).replace(" ", "") for i in range(len(vis_data))]), [nWavelengths,1]))
-
-    # dummy variables
-    el1 = -np.ones(amp.shape)
-    el2 = -np.ones(amp.shape)
-    tau1 = -np.ones(amp.shape)
-    tau2 = -np.ones(amp.shape)
-    qvis = -np.ones(amp.shape)
-    uvis = -np.ones(amp.shape)
-    sefd = -np.ones(x.shape)
-
-    # vectorize
-    time = time.ravel()
-    tint = tint.ravel()
-    t1 = t1.ravel()
-    t2 = t2.ravel()
-    el1 = el1.ravel()
-    el2 = el2.ravel()
-    tau1 = tau1.ravel()
-    tau2 = tau2.ravel()
-    u = u.ravel()
-    v = v.ravel()
-    vis = amp.ravel() * np.exp ( -1j * phase.ravel() * np.pi/180.0 )
-    qvis = qvis.ravel()
-    uvis = uvis.ravel()
-    amperr = amperr.ravel()
-
-    #TODO - check that we are properly using the error from the amplitude and phase
-
-    # create data tables
-    datatable = np.array([ (time[i], tint[i], t1[i], t2[i], el1[i], el2[i], tau1[i], tau2[i], u[i], v[i], flux*vis[i], qvis[i], uvis[i], flux*amperr[i]) for i in range(len(vis))], dtype=DTPOL)
-    tarr = np.array([ (sites[i], x[i], y[i], z[i], sefd[i]) for i in range(nAntennas)], dtype=DTARR)
-
-    # return object
-    return Obsdata(ra, dec, rf, bw, datatable, tarr, source=src, mjd=time[0], ampcal=False, phasecal=False)
-    
-def load_im_txt(filename, pulse=pulses.deltaPulse2D):
-    """Read in an image from a text file and create an Image object
-       Text file should have the same format as output from Image.save_txt()
-       Make sure the header has exactly the same form!
-    """
-    
-    # TODO !AC should pulse type be in header?
-    # Read the header
-    file = open(filename)
-    src = string.join(file.readline().split()[2:])
-    ra = file.readline().split()
-    ra = float(ra[2]) + float(ra[4])/60. + float(ra[6])/3600.
-    dec = file.readline().split()
-    dec = np.sign(float(dec[2])) *(abs(float(dec[2])) + float(dec[4])/60. + float(dec[6])/3600.)
-    mjd = float(file.readline().split()[2])
-    rf = float(file.readline().split()[2]) * 1e9
-    xdim = file.readline().split()
-    xdim_p = int(xdim[2])
-    psize_x = float(xdim[4])*RADPERAS/xdim_p
-    ydim = file.readline().split()
-    ydim_p = int(ydim[2])
-    psize_y = float(ydim[4])*RADPERAS/ydim_p
-    file.close()
-    
-    if psize_x != psize_y:
-        raise Exception("Pixel dimensions in x and y are inconsistent!")
-    
-    # Load the data, convert to list format, make object
-    datatable = np.loadtxt(filename, dtype=float)
-    image = datatable[:,2].reshape(ydim_p, xdim_p)
-    outim = Image(image, psize_x, ra, dec, rf=rf, source=src, mjd=mjd, pulse=pulse)
-    
-    # Look for Stokes Q and U
-    qimage = uimage = np.zeros(image.shape)
-    if datatable.shape[1] == 5:
-        qimage = datatable[:,3].reshape(ydim_p, xdim_p)
-        uimage = datatable[:,4].reshape(ydim_p, xdim_p)
-    
-    if np.any((qimage != 0) + (uimage != 0)):
-        print 'Loaded Stokes I, Q, and U images'
-        outim.add_qu(qimage, uimage)
-    else:
-        print 'Loaded Stokes I image only'
-    
-    return outim
-    
-def load_im_fits(filename, punit="deg", pulse=pulses.deltaPulse2D):
-    """Read in an image from a FITS file and create an Image object
-    """
-    # TODO !AC should pulse type be in header?
-
-    # Radian or Degree?
-    if punit=="deg":
-        pscl = DEGREE
-    elif punit=="rad":
-        pscl = 1.0
-    elif punit=="uas":
-        pscl = RADPERUAS
-        
-    # Open the FITS file
-    hdulist = fits.open(filename)
-    
-    # Assume stokes I is the primary hdu
-    header = hdulist[0].header
-    
-    # Read some header values
-    ra = header['OBSRA']*12/180.
-    dec = header['OBSDEC']
-    xdim_p = header['NAXIS1']
-    psize_x = np.abs(header['CDELT1']) * pscl
-    dim_p = header['NAXIS2']
-    psize_y = np.abs(header['CDELT2']) * pscl
-    
-    if 'MJD' in header.keys(): mjd = header['MJD']
-    else: mjd = 48277.0 
-    
-    if 'FREQ' in header.keys(): rf = header['FREQ']
-    else: rf = 230e9
-    
-    if 'OBJECT' in header.keys(): src = header['OBJECT']
-    else: src = 'SgrA'
-    
-    # Get the image and create the object
-    data = hdulist[0].data
-    data = data.reshape((data.shape[-2],data.shape[-1]))
-    image = data[::-1,:] # flip y-axis!
-    outim = Image(image, psize_x, ra, dec, rf=rf, source=src, mjd=mjd, pulse=pulse)
-    
-    # Look for Stokes Q and U
-    qimage = uimage = np.array([])
-    for hdu in hdulist[1:]:
-        header = hdu.header
-        data = hdu.data
-        data = data.reshape((data.shape[-2],data.shape[-1]))
-        if 'STOKES' in header.keys() and header['STOKES'] == 'Q':
-            qimage = data[::-1,:] # flip y-axis!
-        if 'STOKES' in header.keys() and header['STOKES'] == 'U':
-            uimage = data[::-1,:] # flip y-axis!
-    if qimage.shape == uimage.shape == image.shape:
-        print 'Loaded Stokes I, Q, and U images'
-        outim.add_qu(qimage, uimage)
-    else:
-        print 'Loaded Stokes I image only'
-                
-    return outim
-
-##################################################################################################
-# Image Construction Functions
-##################################################################################################
-
-def resample_square(im, xdim_new, ker_size=5):
-	"""Return a new image object that is resampled to the new dimensions xdim x ydim"""
-	
-	# !!???
-	# !AC TODO work with not square image? New xdim & ydim must be compatible!
-	if im.xdim != im.ydim:
-		raise Exception("Image must be square (for now)!")
-	if im.pulse == pulses.deltaPulse2D:
-		raise Exception("This function only works on continuously parametrized images: does not work with delta pulses!")
-	
-	ydim_new = xdim_new
-	fov = im.xdim * im.psize
-	psize_new = fov / xdim_new
-	ij = np.array([[[i*im.psize + (im.psize*im.xdim)/2.0 - im.psize/2.0, j*im.psize + (im.psize*im.ydim)/2.0 - im.psize/2.0]
-                    for i in np.arange(0, -im.xdim, -1)] 
-                    for j in np.arange(0, -im.ydim, -1)]).reshape((im.xdim*im.ydim, 2))
-	
-	def im_new(x,y):
-		mask = (((x - ker_size*im.psize/2.0) < ij[:,0]) * (ij[:,0] < (x + ker_size*im.psize/2.0)) * ((y-ker_size*im.psize/2.0) < ij[:,1]) * (ij[:,1] < (y+ker_size*im.psize/2.0))).flatten()
-		return np.sum([im.imvec[n] * im.pulse(x-ij[n,0], y-ij[n,1], im.psize, dom="I") for n in np.arange(len(im.imvec))[mask]])
-	
-	out = np.array([[im_new(x*psize_new + (psize_new*xdim_new)/2.0 - psize_new/2.0, y*psize_new + (psize_new*ydim_new)/2.0 - psize_new/2.0)
-                      for x in np.arange(0, -xdim_new, -1)] 
-                      for y in np.arange(0, -ydim_new, -1)] )    
-	
-	# TODO !AC check if this normalization is correct!
-	out = out * np.sum(im.imvec)/np.sum(out)
-	return Image(out, psize_new, im.ra, im.dec, rf=im.rf, source=im.source, mjd=im.mjd, pulse=im.pulse)
-	
-def make_square(obs, npix, fov,pulse=pulses.deltaPulse2D):
-    """Make an empty prior image
-       obs is an observation object
-       fov is in radians
-    """ 
-    pdim = fov/npix
-    im = np.zeros((npix,npix))
-    return Image(im, pdim, obs.ra, obs.dec, rf=obs.rf, source=obs.source, mjd=obs.mjd, pulse=pulse)
-
-def add_flat(im, flux):
-    """Add flat background to an image""" 
-    
-    imout = (im.imvec + (flux/float(len(im.imvec))) * np.ones(len(im.imvec))).reshape(im.ydim,im.xdim)
-    out = Image(imout, im.psize, im.ra, im.dec, rf=im.rf, source=im.source, mjd=im.mjd, pulse=im.pulse) 
-    return out
-
-def add_tophat(im, flux, radius):
-    """Add tophat flux to an image""" 
-    xfov = im.xdim * im.psize
-    yfov = im.ydim * im.psize
-    
-    # !AC handle actual zeros?
-    hat = np.array([[1.0 if np.sqrt(i**2+j**2) <= radius else EP
-                      for i in np.arange(xfov/2., -xfov/2., -im.psize)] 
-                      for j in np.arange(yfov/2., -yfov/2., -im.psize)])        
-    
-    # !AC think more carefully about the different cases for array size here
-    hat = hat[0:im.ydim, 0:im.xdim]
-    
-    imout = im.imvec.reshape(im.ydim, im.xdim) + (hat * flux/np.sum(hat))
-    out = Image(imout, im.psize, im.ra, im.dec, rf=im.rf, source=im.source, mjd=im.mjd) 
-    return out
-
-def add_gauss(im, flux, beamparams, x=0, y=0):
-    """Add a gaussian to an image
-       beamparams is [fwhm_maj, fwhm_min, theta], all in rad
-       x,y are gaussian position in rad
-       theta is the orientation angle measured E of N
-    """ 
-    
-    #xfov = im.xdim * im.psize
-    #yfov = im.ydim * im.psize
-    sigma_maj = beamparams[0] / (2. * np.sqrt(2. * np.log(2.))) 
-    sigma_min = beamparams[1] / (2. * np.sqrt(2. * np.log(2.)))
-    cth = np.cos(beamparams[2])
-    sth = np.sin(beamparams[2])
-
-    #gauss = np.array([[np.exp(-((j-y)*cth + (i-x)*sth)**2/(2*sigma_maj**2) - ((i-x)*cth - (j-y)*sth)**2/(2.*sigma_min**2))
-    #                  for i in np.arange(xfov/2., -xfov/2., -im.psize)] 
-    #                  for j in np.arange(yfov/2., -yfov/2., -im.psize)])                        
-    
-    gauss = np.array([[np.exp(-((j-y)*cth + (i-x)*sth)**2/(2*sigma_maj**2) - ((i-x)*cth - (j-y)*sth)**2/(2.*sigma_min**2))
-                      for i in (np.arange(0,-im.xdim,-1)*im.psize + (im.psize*im.xdim)/2.0 - im.psize/2.0)] 
-                      for j in (np.arange(0,-im.ydim,-1)*im.psize + (im.psize*im.ydim)/2.0 - im.psize/2.0 )]) 
-  
-    # !AC think more carefully about the different cases for array size here
-    gauss = gauss[0:im.ydim, 0:im.xdim]
-    
-    imout = im.imvec.reshape(im.ydim, im.xdim) + (gauss * flux/np.sum(gauss))
-    out = Image(imout, im.psize, im.ra, im.dec, rf=im.rf, source=im.source, mjd=im.mjd, pulse=im.pulse)
-    return out
-
-
-def add_const_m(im, mag, angle):
-    """Add a constant fractional polarization to image
-       angle is in radians""" 
-    
-    if not (0 < mag < 1):
-        raise Exception("fractional polarization magnitude must be beween 0 and 1!")
-    
-    imi = im.imvec.reshape(im.ydim,im.xdim)    
-    imq = qimage(im.imvec, mag * np.ones(len(im.imvec)), angle*np.ones(len(im.imvec))).reshape(im.ydim,im.xdim)
-    imu = uimage(im.imvec, mag * np.ones(len(im.imvec)), angle*np.ones(len(im.imvec))).reshape(im.ydim,im.xdim)
-    out = Image(imi, im.psize, im.ra, im.dec, rf=im.rf, source=im.source, mjd=im.mjd, pulse=im.pulse)
-    out.add_qu(imq, imu)
-    return out
-    
-##################################################################################################
-# Image domain blurring Functions
-##################################################################################################
-def blur_gauss(image, beamparams, frac, frac_pol=0):
-    """Blur image with a Gaussian beam defined by beamparams
-       beamparams is [FWHMmaj, FWHMmin, theta], all in radian
-    """
-    
-    im = (image.imvec).reshape(image.ydim, image.xdim)
-    if len(image.qvec):
-        qim = (image.qvec).reshape(image.ydim, image.xdim)
-        uim = (image.uvec).reshape(image.ydim, image.xdim)
-    xfov = image.xdim * image.psize
-    yfov = image.ydim * image.psize
-    
-    if beamparams[0] > 0.0:
-        sigma_maj = frac * beamparams[0] / (2. * np.sqrt(2. * np.log(2.))) 
-        sigma_min = frac * beamparams[1] / (2. * np.sqrt(2. * np.log(2.))) 
-        cth = np.cos(beamparams[2])
-        sth = np.sin(beamparams[2])
-        gauss = np.array([[np.exp(-(j*cth + i*sth)**2/(2*sigma_maj**2) - (i*cth - j*sth)**2/(2.*sigma_min**2))
-                                  for i in np.arange(xfov/2., -xfov/2., -image.psize)] 
-                                  for j in np.arange(yfov/2., -yfov/2., -image.psize)])
-
-        # !AC think more carefully about the different image size cases here
-        gauss = gauss[0:image.ydim, 0:image.xdim]
-        gauss = gauss / np.sum(gauss) # normalize to 1
-        
-        # Convolve
-        im = scipy.signal.fftconvolve(gauss, im, mode='same')
-
-
-    if frac_pol:
-        if not len(image.qvec):
-            raise Exception("There is no polarized image!")
-                
-        sigma_maj = frac_pol * beamparams[0] / (2. * np.sqrt(2. * np.log(2.))) 
-        sigma_min = frac_pol * beamparams[1] / (2. * np.sqrt(2. * np.log(2.))) 
-        cth = np.cos(beamparams[2])
-        sth = np.sin(beamparams[2])
-        gauss = np.array([[np.exp(-(j*cth + i*sth)**2/(2*sigma_maj**2) - (i*cth - j*sth)**2/(2.*sigma_min**2))
-                                  for i in np.arange(xfov/2., -xfov/2., -image.psize)] 
-                                  for j in np.arange(yfov/2., -yfov/2., -image.psize)])
-        
-        # !AC think more carefully about the different cases here
-        gauss = gauss[0:image.ydim, 0:image.xdim]
-        gauss = gauss / np.sum(gauss) # normalize to 1        
-        
-        # Convolve
-        qim = scipy.signal.fftconvolve(gauss, qim, mode='same')
-        uim = scipy.signal.fftconvolve(gauss, uim, mode='same')
-                                  
-    
-    out = Image(im, image.psize, image.ra, image.dec, rf=image.rf, source=image.source, mjd=image.mjd, pulse=image.pulse)                        
-    if len(image.qvec):
-        out.add_qu(qim, uim)
-    return out  
-        
-##################################################################################################
-# Scattering Functions
-##################################################################################################
-def deblur(obs):
-    """Deblur the observation obs by dividing with the Sgr A* scattering kernel.
-       Returns a new observation.
-    """
-    
-    datatable = np.array(obs.data, copy=True)
-    vis = datatable['vis']
-    qvis = datatable['qvis']
-    uvis = datatable['uvis']
-    sigma = datatable['sigma']
-    u = datatable['u']
-    v = datatable['v']
-    
-    for i in range(len(vis)):
-        ker = sgra_kernel_uv(obs.rf, u[i], v[i])
-        vis[i] = vis[i] / ker
-        qvis[i] = qvis[i] / ker
-        uvis[i] = uvis[i] / ker
-        sigma[i] = sigma[i] / ker
-    
-    datatable['vis'] = vis
-    datatable['qvis'] = qvis
-    datatable['uvis'] = uvis
-    datatable['sigma'] = sigma
-    
-    obsdeblur = Obsdata(obs.ra, obs.dec, obs.rf, obs.bw, datatable, obs.tarr)
-    return obsdeblur
-    
-def sgra_kernel_uv(rf, u, v):
-    """Return the value of the Sgr A* scattering kernel at a given u,v pt (in lambda), 
-       at a given frequency rf (in Hz).
-       Values from Bower et al.
-    """
-    
-    lcm = (C/rf) * 100 # in cm
-    sigma_maj = FWHM_MAJ * (lcm**2) / (2*np.sqrt(2*np.log(2))) * RADPERUAS
-    sigma_min = FWHM_MIN * (lcm**2) / (2*np.sqrt(2*np.log(2))) * RADPERUAS
-    theta = POS_ANG * DEGREE
-    
-    
-    # Covarience matrix
-    a = (sigma_min * np.cos(theta))**2 + (sigma_maj*np.sin(theta))**2
-    b = (sigma_maj * np.cos(theta))**2 + (sigma_min*np.sin(theta))**2
-    c = (sigma_min**2 - sigma_maj**2) * np.cos(theta) * np.sin(theta)
-    m = np.array([[a, c], [c, b]])
-    uv = np.array([u,v])
-    
-    
-    x2 = np.dot(uv, np.dot(m, uv))
-    g = np.exp(-2 * np.pi**2 * x2)
-    
-    return g
-
-def sgra_kernel_params(rf):
-    """Return elliptical gaussian parameters in radian for the Sgr A* scattering ellipse at a given frequency
-       Values from Bower et al.
-    """
-    
-    lcm = (C/rf) * 100 # in cm
-    fwhm_maj_rf = FWHM_MAJ * (lcm**2)  * RADPERUAS
-    fwhm_min_rf = FWHM_MIN * (lcm**2)  * RADPERUAS
-    theta = POS_ANG * DEGREE
-    
-    return np.array([fwhm_maj_rf, fwhm_min_rf, theta])
-                                     
-##################################################################################################
-# Other Functions
-##################################################################################################
-
-def paritycompare(perm1, perm2):
-    """Compare the parity of two permutations.
-       Assume both lists are equal length and with same elements
-       Copied from: http://stackoverflow.com/questions/1503072/how-to-check-if-permutations-have-equal-parity
-    """
-    
-    perm2 = list(perm2)
-    perm2_map = dict((v, i) for i,v in enumerate(perm2))
-    transCount=0
-    for loc, p1 in enumerate(perm1):
-        p2 = perm2[loc]
-        if p1 != p2:
-            sloc = perm2_map[p1]
-            perm2[loc], perm2[sloc] = p1, p2
-            perm2_map[p1], perm2_map[p2] = sloc, loc
-            transCount += 1
-    
-    if not (transCount % 2): return 1
-    else: return  -1
-    
-def merr(sigma, I, m):
-    """Return the error in mbreve real and imaginary parts"""
-    return sigma * np.sqrt((2 + np.abs(m)**2)/ (np.abs(I) ** 2))
-       
-def ticks(axisdim, psize, nticks=8):
-    """Return a list of ticklocs and ticklabels
-       psize should be in desired units
-    """
-    
-    axisdim = int(axisdim)
-    nticks = int(nticks)
-    if not axisdim % 2: axisdim += 1
-    if nticks % 2: nticks -= 1
-    tickspacing = float((axisdim-1))/nticks
-    ticklocs = np.arange(0, axisdim+1, tickspacing)
-    ticklabels= np.around(psize * np.arange((axisdim-1)/2., -(axisdim)/2., -tickspacing), decimals=1)
-    return (ticklocs, ticklabels)
-    
-def rastring(ra):
-    """Convert a ra in fractional hours to formatted string"""
-    h = int(ra)
-    m = int((ra-h)*60.)
-    s = (ra-h-m/60.)*3600.
-    out = "%2i h %2i m %2.4f s" % (h,m,s)
-    return out 
-
-def decstring(dec):
-    """Convert a dec in fractional degrees to formatted string"""
-    
-    deg = int(dec)
-    m = int((abs(dec)-abs(deg))*60.)
-    s = (abs(dec)-abs(deg)-m/60.)*3600.
-    out = "%2i deg %2i m %2.4f s" % (deg,m,s)
-    return out
-
-def gmtstring(gmt):
-    """Convert a gmt in fractional hours to formatted string"""
-    
-    if gmt > 24.0: gmt = gmt-24.0
-    h = int(gmt)
-    m = int((gmt-h)*60.)
-    s = (gmt-h-m/60.)*3600.
-    out = "%02i:%02i:%2.4f" % (h,m,s)
-    return out 
-
-def fracmjd(mjd, gmt):
-    """Convert a int mjd + gmt (frac. hr.) into a fractional mjd"""
-    
-    return int(mjd) + gmt/24.
-
-def mjdtogmt(mjd):
-    """Return the gmt of a fractional mjd, in days"""
-    
-    return (mjd - int(mjd)) * 24.0
-    
-def jdtomjd(jd):
-    """Return the mjd of a jd"""
-    
-    return jd - 2400000.5
-    
-def earthrot(vec, theta):
-    """Rotate a vector about the z-direction by theta (degrees)"""
-    
-    x = theta * DEGREE
-    return np.dot(np.array(((np.cos(x),-np.sin(x),0),(np.sin(x),np.cos(x),0),(0,0,1))),vec)
-
-def elev(obsvec, sourcevec):
-    """Return the elevation of a source with respect to an observer in degrees"""
-    anglebtw = np.dot(obsvec,sourcevec)/np.linalg.norm(obsvec)/np.linalg.norm(sourcevec)
-    el = 90 - np.arccos(anglebtw)/DEGREE
-    return el
-        
-def elevcut(obsvec,sourcevec):
-    """Return True if a source is observable by a telescope vector"""
-    angle = elev(obsvec, sourcevec)
-    return ELEV_LOW < angle < ELEV_HIGH
-
-        
-def blnoise(sefd1, sefd2, tint, bw):
-    """Determine the standard deviation of Gaussian thermal noise on a baseline (2-bit quantization)"""
-    
-    return np.sqrt(sefd1*sefd2/(2*bw*tint))/0.88
-
-def cerror(sigma):
-    """Return a complex number drawn from a circular complex Gaussian of zero mean"""
-    
-    return np.random.normal(loc=0,scale=sigma) + 1j*np.random.normal(loc=0,scale=sigma)
-
-def hashrandn(*args):
-    """set the seed according to a collection of arguments and return random gaussian var"""
-    np.random.seed(hash(",".join(map(repr,args))) % 4294967295)
-    return np.random.randn()
-
-def hashrand(*args):
-    """set the seed according to a collection of arguments and return random number in 0,1"""
-    np.random.seed(hash(",".join(map(repr,args))) % 4294967295)
-    return np.random.rand()
-
-      
-def ftmatrix_old(pdim, xdim, ydim, uvlist):
-    """Return a DFT matrix for the xdim*ydim image with pixel width pdim
-       that extracts spatial frequencies of the uv points in uvlist.
-    """
-   
-    if xdim % 2:
-        xlist = pdim * np.arange((xdim-1)/2, -(xdim+1)/2, -1)
-    else: 
-        xlist = pdim * np.arange(xdim/2-1, -xdim/2-1, -1)
-    
-    if ydim % 2:
-        ylist = pdim * np.arange((ydim-1)/2, -(ydim+1)/2, -1)
-    else: 
-        ylist = pdim * np.arange(ydim/2-1, -ydim/2-1, -1)
-    
-    # Fortunately, this works for both uvlist recarrays and ndarrays, but be careful! 
-    ftmatrices = np.array([np.outer(np.exp(-2j*np.pi*ylist*uv[1]), np.exp(-2j*np.pi*xlist*uv[0])) for uv in uvlist])
-    return np.reshape(ftmatrices, (len(uvlist), xdim*ydim))
-
-<<<<<<< HEAD
-def amp_debias(vis, sigma):
-    """Return debiased visibility amplitudes"""
-    deb2 = np.abs(vis)**2 - np.abs(sigma)**2
-    if type(deb2) == float or type(deb2)==np.float64:
-        if deb2 < 0.0: return 0.0
-        else: return np.sqrt(deb2)
-    else:
-        lowsnr = deb2 < 0.0
-        deb2[lowsnr] = 0.0
-        return np.sqrt(deb2)
-    
-def add_noise(obs, opacity_errs=True, ampcal=True, phasecal=True, gainp=GAINPDEF):
-    """Re-compute sigmas from SEFDS and add noise with gain & phase errors
-       Be very careful using outside of Image.observe!"""   
-=======
-	
-def ftmatrix(pdim, xdim, ydim, uvlist, pulse=pulses.deltaPulse2D):
-    """Return a DFT matrix for the xdim*ydim image with pixel width pdim
-       that extracts spatial frequencies of the uv points in uvlist.
-    """
-    
-    # TODO : there is a residual value for the center being around 0, maybe we should chop this off to be exactly 0
-    xlist = np.arange(0,-xdim,-1)*pdim + (pdim*xdim)/2.0 - pdim/2.0
-    ylist = np.arange(0,-ydim,-1)*pdim + (pdim*ydim)/2.0 - pdim/2.0
-    
-    # Fortunately, this works for both uvlist recarrays and ndarrays, but be careful! 
-    ftmatrices = [pulse(2*np.pi*uv[0], 2*np.pi*uv[1], pdim, dom="F") * np.outer(np.exp(-2j*np.pi*ylist*uv[1]), np.exp(-2j*np.pi*xlist*uv[0])) for uv in uvlist] #list of matrices at each omega
-    ftmatrices = np.reshape(np.array(ftmatrices), (len(uvlist), xdim*ydim))
-    return ftmatrices	
-	
-def add_more_noise(obs, gainp=GAINPDEF, ampcal="True", phasecal="True"):
-    """Re-compute sigmas from SEFDS and add noise again"""
-    print "WARNING: adding noise to visibilities!"
-    print "Simulated visibilities should have NO previous noise added"
->>>>>>> 4c7151c5
-    
-    if (not opacity_errs) and (not ampcal):
-        raise Exception("ampcal=False requires opacity_errs=True!")
-        
-    # Get data
-    obslist = obs.tlist()
-    
-    # Remove possible conjugate baselines:
-    obsdata = []
-    blpairs = []
-    for tlist in obslist:
-        for dat in tlist:
-            if not ((dat['t1'], dat['t2']) in blpairs 
-                 or (dat['t2'], dat['t1']) in blpairs):
-                 obsdata.append(dat)
-                 
-    obsdata = np.array(obsdata, dtype=DTPOL)
-                      
-    # Extract data
-    sites = obsdata[['t1','t2']].view(('a32',2))
-    elevs = obsdata[['el1','el2']].view(('f8',2))
-    taus = obsdata[['tau1','tau2']].view(('f8',2))
-    time = obsdata[['time']].view(('f8',1))
-    tint = obsdata[['tint']].view(('f8',1))
-    uv = obsdata[['u','v']].view(('f8',2))
-    vis = obsdata[['vis']].view(('c16',1))
-    qvis = obsdata[['qvis']].view(('c16',1))
-    uvis = obsdata[['uvis']].view(('c16',1))
-
-    bw = obs.bw
-    
-    # Overwrite sigma_cleans with values computed from the SEFDs
-    sigma_clean = np.array([blnoise(obs.tarr[obs.tkey[sites[i][0]]]['sefd'], obs.tarr[obs.tkey[sites[i][1]]]['sefd'], tint[i], bw) for i in range(len(tint))])
-    
-    # Estimated noise using no gain and estimated opacity
-    if opacity_errs:                    
-        sigma_est = sigma_clean * np.sqrt(np.exp(taus[:,0]/(EP+np.sin(elevs[:,0]*DEGREE)) + taus[:,1]/(EP+np.sin(elevs[:,1]*DEGREE))))
-    else:
-        sigma_est = sigma_clean
-        
-    # Add gain and opacity fluctuations to the true noise
-    if not ampcal:
-        # Amplitude gain
-        gain1 = np.abs(np.array([1.0 + gainp * hashrandn(sites[i,0], 'gain') 
-                        + gainp * hashrandn(sites[i,0], 'gain', time[i]) for i in xrange(len(time))]))
-        gain2 = np.abs(np.array([1.0 + gainp * hashrandn(sites[i,1], 'gain') 
-                        + gainp * hashrandn(sites[i,1], 'gain', time[i]) for i in xrange(len(time))]))
-        
-        # Opacity
-        tau1 = np.array([taus[i,0]*(1 + gainp * hashrandn(sites[i,0], 'tau', time[i])) for i in xrange(len(time))])
-        tau2 = np.array([taus[i,1]*(1 + gainp * hashrandn(sites[i,1], 'tau', time[i])) for i in xrange(len(time))])
-
-        # Correct noise RMS for gain variation and opacity
-        sigma_true = sigma_clean / np.sqrt(gain1 * gain2)
-        sigma_true = sigma_true * np.sqrt(np.exp(tau1/(EP+np.sin(elevs[:,0]*DEGREE)) + tau2/(EP+np.sin(elevs[:,1]*DEGREE))))
-    
-    else: 
-        sigma_true = sigma_est
-    
-    # Add the noise and the gain error to the true visibilities
-    vis  = (vis + cerror(sigma_true))  * (sigma_est/sigma_true)
-    qvis = (qvis + cerror(sigma_true)) * (sigma_est/sigma_true)
-    uvis = (uvis + cerror(sigma_true)) * (sigma_est/sigma_true)
-  
-    # Add random atmospheric phases    
-    if not phasecal:
-        phase1 = np.array([2 * np.pi * hashrand(sites[i,0], 'phase', time[i]) for i in xrange(len(time))])
-        phase2 = np.array([2 * np.pi * hashrand(sites[i,1], 'phase', time[i]) for i in xrange(len(time))])
-        
-        vis *= np.exp(1j * (phase2-phase1))
-        qvis *= np.exp(1j * (phase2-phase1))
-        uvis *= np.exp(1j * (phase2-phase1))
-                
-    # Put the visibilities estimated errors back in the obsdata array
-    obsdata['vis'] = vis
-    obsdata['qvis'] = qvis
-    obsdata['uvis'] = uvis
-    obsdata['sigma'] = sigma_est
-	# Return observation object
-    out =  Obsdata(obs.ra, obs.dec, obs.rf, obs.bw, obsdata, obs.tarr, source=obs.source, mjd=obs.mjd, ampcal=ampcal, phasecal=phasecal)
-    print sigma_est[-2]
-    print out.data[-2]['sigma']
-    print out.data['sigma'][-2]
-    return out
-
+# vlbi_imaging_utils.py
+# Andrew Chael, 02/24/16
+# Utilities for generating and manipulating VLBI images, datasets, and arrays
+# 03/24 Added new prescription for computing closures
+# 02/24 Added dirty beam, dirty image, and fitting for the clean beam
+# 01/20 Added gain and phase errors
+
+# TODO: 
+#       Rework save_uvfits to not require header & correct time vals
+#       Raise error if there no data points
+#       Screen for 0-valued errors 
+#       Add non-circular errors
+#       Add closure amplitude debiasing
+#       Add different i,q,u,v SEFDs and calibration errors?
+#       Incorporate Katherine's scattering code?
+
+import string
+import numpy as np
+import numpy.lib.recfunctions as rec
+import matplotlib.pyplot as plt
+import scipy.signal
+import scipy.optimize
+import itertools as it
+import astropy.io.fits as fits
+import datetime
+import writeData
+import oifits_new as oifits
+import time as ttime
+import pulses
+
+#from mpl_toolkits.basemap import Basemap # for plotting baselines on globe
+reload(writeData)
+reload(oifits)
+
+##################################################################################################
+# Constants
+##################################################################################################
+EP = 1.0e-10
+C = 299792458.0
+DEGREE = np.pi/180.
+RADPERAS = DEGREE/3600
+RADPERUAS = RADPERAS/1e6
+
+# Telescope elevation cuts (degrees) 
+ELEV_LOW = 15.0
+ELEV_HIGH = 85.0
+
+# Default Optical Depth and std. dev % on gain
+TAUDEF = 0.1
+GAINPDEF = 0.1
+
+# Sgr A* Kernel Values (Bower et al., in uas/cm^2)
+FWHM_MAJ = 1.309 * 1000 # in uas
+FWHM_MIN = 0.64 * 1000
+POS_ANG = 78 # in degree, E of N
+
+# Observation recarray datatypes
+DTARR = [('site', 'a32'), ('x','f8'), ('y','f8'), ('z','f8'), ('sefd','f8')]
+
+DTPOL = [('time','f8'),('tint','f8'),
+         ('t1','a32'),('t2','a32'),
+         ('el1','f8'),('el2','f8'),
+         ('tau1','f8'),('tau2','f8'),
+         ('u','f8'),('v','f8'),
+         ('vis','c16'),('qvis','c16'),('uvis','c16'),('sigma','f8')]
+
+DTBIS = [('time','f8'),('t1','a32'),('t2','a32'),('t3','a32'),
+         ('u1','f8'),('v1','f8'),('u2','f8'),('v2','f8'),('u3','f8'),('v3','f8'),
+         ('bispec','c16'),('sigmab','f8')]
+                                             
+DTCPHASE = [('time','f8'),('t1','a32'),('t2','a32'),('t3','a32'),
+            ('u1','f8'),('v1','f8'),('u2','f8'),('v2','f8'),('u3','f8'),('v3','f8'),
+            ('cphase','f8'),('sigmacp','f8')]
+            
+DTCAMP = [('time','f8'),('t1','a32'),('t2','a32'),('t3','a32'),('t4','a32'),
+          ('u1','f8'),('v1','f8'),('u2','f8'),('v2','f8'),
+          ('u3','f8'),('v3','f8'),('u4','f8'),('v4','f8'),
+          ('camp','f8'),('sigmaca','f8')]
+
+# Observation fields for plotting and retrieving data        
+FIELDS = ['time','tint','u','v','uvdist',
+          't1','t2','el1','el2','tau1','tau2',
+          'vis','amp','phase','snr','sigma',
+          'qvis','qamp','qphase','qsnr',
+          'uvis','uamp','uphase','usnr',
+          'pvis','pamp','pphase',
+          'm','mamp','mphase']
+                  
+##################################################################################################
+# Classes
+##################################################################################################
+
+class Image(object):
+    """A radio frequency image array (in Jy/pixel).
+    
+    Attributes:
+    	pulse: The function convolved with pixel value dirac comb for continuous image rep. (function from pulses.py)
+        psize: The pixel dimension in radians (float)
+        xdim: The number of pixels along the x dimension (int)
+        ydim: The number of pixels along the y dimension (int)
+        ra: The source Right Ascension (frac hours)
+        dec: The source Declination (frac degrees)
+        rf: The radio frequency (Hz)
+        imvec: The xdim*ydim vector of jy/pixel values (array)
+        source: The astrophysical source name (string)
+    	mjd: The mjd of the image 
+    """
+    
+    def __init__(self, image, psize, ra, dec, rf=230e9, pulse=pulses.deltaPulse2D, source="SgrA", mjd="0"):
+        if len(image.shape) != 2: 
+            raise Exception("image must be a 2D numpy array") 
+        
+        self.pulse = pulse       
+        self.psize = float(psize)
+        self.xdim = image.shape[1]
+        self.ydim = image.shape[0]
+        self.imvec = image.flatten() 
+                
+        self.ra = float(ra) 
+        self.dec = float(dec)
+        self.rf = float(rf)
+        self.source = str(source)
+        self.mjd = float(mjd)
+        
+        self.qvec = []
+        self.uvec = []
+        
+    def add_qu(self, qimage, uimage):
+        """Add Q and U images
+        """
+        
+        if len(qimage.shape) != len(uimage.shape):
+            raise Exception("image must be a 2D numpy array")
+        if qimage.shape != uimage.shape != (self.ydim, self.xdim):
+            raise Exception("Q & U image shapes incompatible with I image!") 
+        self.qvec = qimage.flatten()
+        self.uvec = uimage.flatten()
+    
+    def copy(self):
+        """Copy the image object"""
+        newim = Image(self.imvec.reshape(self.ydim,self.xdim), self.psize, self.ra, self.dec, rf=self.rf, source=self.source, mjd=self.mjd, pulse=self.pulse)
+        newim.add_qu(self.qvec.reshape(self.ydim,self.xdim), self.uvec.reshape(self.ydim,self.xdim))
+        return newim
+        
+    def flip_chi(self):
+        """Change between different conventions for measuring position angle (East of North vs up from x axis)
+        """
+        self.qvec = - self.qvec
+        return
+           
+    def observe_same(self, obs, sgrscat=False):
+        """Observe the image on the same baselines as an existing observation object
+           if sgrscat==True, the visibilites will be blurred by the Sgr A* scattering kernel
+           Does NOT add noise
+        """
+        
+        # Check for agreement in coordinates and frequency 
+        if (self.ra!= obs.ra) or (self.dec != obs.dec):
+            raise Exception("Image coordinates are not the same as observtion coordinates!")
+	    if (self.rf != obs.rf):
+	        raise Exception("Image frequency is not the same as observation frequency!")
+        
+        # Get data
+        obslist = obs.tlist()
+        
+        # Remove possible conjugate baselines:
+        obsdata = []
+        blpairs = []
+        for tlist in obslist:
+            for dat in tlist:
+                if not ((dat['t1'], dat['t2']) in blpairs 
+                     or (dat['t2'], dat['t1']) in blpairs):
+                     obsdata.append(dat)
+                     
+        obsdata = np.array(obsdata, dtype=DTPOL)
+                          
+        # Extract uv data
+        uv = obsdata[['u','v']].view(('f8',2))
+           
+        # Perform DFT
+        mat = ftmatrix(self.psize, self.xdim, self.ydim, uv, pulse=self.pulse)
+        vis = np.dot(mat, self.imvec)
+        
+        # If there are polarized images, observe them:
+        qvis = np.zeros(len(vis))
+        uvis = np.zeros(len(vis))
+        if len(self.qvec):
+            qvis = np.dot(mat, self.qvec)
+            uvis = np.dot(mat, self.uvec)
+        
+        # Scatter the visibilities with the SgrA* kernel
+        if sgrscat:
+            print 'Scattering Visibilities with Sgr A* kernel!'
+            for i in range(len(vis)):
+                ker = sgra_kernel_uv(self.rf, uv[i,0], uv[i,1])
+                vis[i]  *= ker
+                qvis[i] *= ker
+                uvis[i] *= ker
+   
+        # Put the visibilities back in the obsdata array
+        obsdata['vis'] = vis
+        obsdata['qvis'] = qvis
+        obsdata['uvis'] = uvis
+        
+        # Return observation object
+        obs_no_noise = Obsdata(self.ra, self.dec, self.rf, obs.bw, obsdata, obs.tarr, source=self.source, mjd=self.mjd)
+        return obs_no_noise
+        
+    def observe(self, array, tint, tadv, tstart, tstop, bw, tau=TAUDEF, gainp=GAINPDEF, opacity_errs=True, ampcal=True, phasecal=True, sgrscat=False):
+        """Observe the image with an array object to produce an obsdata object.
+	       tstart and tstop should be hrs in GMST.
+           tint and tadv should be seconds.
+           tau is the estimated optical depth. This can be a single number or a dictionary giving one tau per site
+           if sgrscat==True, the visibilites will be blurred by the Sgr A* scattering kernel at the appropriate frequency
+	    """
+        
+        # Generate empty observation
+        obs = array.obsdata(self.ra, self.dec, self.rf, bw, tint, tadv, tstart, tstop, tau=tau, opacity_errs=opacity_errs)
+        
+        # Observe
+        obs = self.observe_same(obs, sgrscat=sgrscat)    
+        
+        # Add noise
+        obs = add_noise(obs, opacity_errs=opacity_errs, ampcal=ampcal, phasecal=phasecal, gainp=gainp)
+        
+        return obs
+        
+    def display(self, cfun='afmhot', nvec=20, pcut=0.01, plotp=False, interp='nearest'):
+        """Display the image with matplotlib
+        """
+        
+        if (interp in ['gauss', 'gaussian', 'Gaussian', 'Gauss']):
+            interp = 'gaussian'
+        else:
+            interp = 'nearest'
+            
+        plt.figure()
+        plt.clf()
+        
+        image = self.imvec;
+        
+        if len(self.qvec) and plotp:
+            thin = self.xdim/nvec 
+            mask = (self.imvec).reshape(self.ydim, self.xdim) > pcut * np.max(self.imvec)
+            mask2 = mask[::thin, ::thin]
+            x = (np.array([[i for i in range(self.xdim)] for j in range(self.ydim)])[::thin, ::thin])[mask2]
+            y = (np.array([[j for i in range(self.xdim)] for j in range(self.ydim)])[::thin, ::thin])[mask2]
+            a = (-np.sin(np.angle(self.qvec+1j*self.uvec)/2).reshape(self.ydim, self.xdim)[::thin, ::thin])[mask2]
+            b = (np.cos(np.angle(self.qvec+1j*self.uvec)/2).reshape(self.ydim, self.xdim)[::thin, ::thin])[mask2]
+
+            m = (np.abs(self.qvec + 1j*self.uvec)/self.imvec).reshape(self.ydim, self.xdim)
+            m[-mask] = 0
+            
+            plt.suptitle('%s   MJD %i  %.2f GHz' % (self.source, self.mjd, self.rf/1e9), fontsize=20)
+            
+            # Stokes I plot
+            plt.subplot(121)
+            im = plt.imshow(image.reshape(self.ydim, self.xdim), cmap=plt.get_cmap(cfun), interpolation=interp)
+            plt.colorbar(im, fraction=0.046, pad=0.04, label='Jy/pixel')
+            plt.quiver(x, y, a, b,
+                       headaxislength=20, headwidth=1, headlength=.01, minlength=0, minshaft=1,
+                       width=.01*self.xdim, units='x', pivot='mid', color='k', angles='uv', scale=1.0/thin)
+            plt.quiver(x, y, a, b,
+                       headaxislength=20, headwidth=1, headlength=.01, minlength=0, minshaft=1,
+                       width=.005*self.xdim, units='x', pivot='mid', color='w', angles='uv', scale=1.1/thin)
+
+            xticks = ticks(self.xdim, self.psize/RADPERAS/1e-6)
+            yticks = ticks(self.ydim, self.psize/RADPERAS/1e-6)
+            plt.xticks(xticks[0], xticks[1])
+            plt.yticks(yticks[0], yticks[1])
+            plt.xlabel('Relative RA ($\mu$as)')
+            plt.ylabel('Relative Dec ($\mu$as)')
+            plt.title('Stokes I')
+        
+            # m plot
+            plt.subplot(122)
+            im = plt.imshow(m, cmap=plt.get_cmap('winter'), interpolation=interp, vmin=0, vmax=1)
+            plt.colorbar(im, fraction=0.046, pad=0.04, label='|m|')
+            plt.quiver(x, y, a, b,
+                   headaxislength=20, headwidth=1, headlength=.01, minlength=0, minshaft=1,
+                   width=.01*self.xdim, units='x', pivot='mid', color='k', angles='uv', scale=1.0/thin)
+            plt.quiver(x, y, a, b,
+                   headaxislength=20, headwidth=1, headlength=.01, minlength=0, minshaft=1,
+                   width=.005*self.xdim, units='x', pivot='mid', color='w', angles='uv', scale=1.1/thin)
+            plt.xticks(xticks[0], xticks[1])
+            plt.yticks(yticks[0], yticks[1])
+            plt.xlabel('Relative RA ($\mu$as)')
+            plt.ylabel('Relative Dec ($\mu$as)')
+            plt.title('m (above %0.2f max flux)' % pcut)
+        
+        else:
+            plt.subplot(111)    
+            plt.title('%s   MJD %i  %.2f GHz' % (self.source, self.mjd, self.rf/1e9), fontsize=20)
+            
+            im = plt.imshow(image.reshape(self.ydim,self.xdim), cmap=plt.get_cmap(cfun), interpolation=interp)
+            plt.colorbar(im, fraction=0.046, pad=0.04, label='Jy/pixel')
+            xticks = ticks(self.xdim, self.psize/RADPERAS/1e-6)
+            yticks = ticks(self.ydim, self.psize/RADPERAS/1e-6)
+            plt.xticks(xticks[0], xticks[1])
+            plt.yticks(yticks[0], yticks[1])
+            plt.xlabel('Relative RA ($\mu$as)')
+            plt.ylabel('Relative Dec ($\mu$as)')   
+        
+        plt.show(block=False)
+            
+    def save_txt(self, fname):
+        """Save image data to text file"""
+        
+        # Coordinate values
+        pdimas = self.psize/RADPERAS
+        xs = np.array([[j for j in range(self.xdim)] for i in range(self.ydim)]).reshape(self.xdim*self.ydim,1)
+        xs = pdimas * (xs[::-1] - self.xdim/2.0)
+        ys = np.array([[i for j in range(self.xdim)] for i in range(self.ydim)]).reshape(self.xdim*self.ydim,1)
+        ys = pdimas * (ys[::-1] - self.xdim/2.0)
+        
+        # Data
+        if len(self.qvec):
+            outdata = np.hstack((xs, ys, (self.imvec).reshape(self.xdim*self.ydim, 1),
+                                         (self.qvec).reshape(self.xdim*self.ydim, 1),
+                                         (self.uvec).reshape(self.xdim*self.ydim, 1)))
+            hf = "x (as)     y (as)       I (Jy/pixel)  Q (Jy/pixel)  U (Jy/pixel)"
+
+            fmts = "%10.10f %10.10f %10.10f %10.10f %10.10f"
+        else:
+            outdata = np.hstack((xs, ys, (self.imvec).reshape(self.xdim*self.ydim, 1)))
+            hf = "x (as)     y (as)       I (Jy/pixel)"
+            fmts = "%10.10f %10.10f %10.10f"
+     
+        # Header
+        head = ("SRC: %s \n" % self.source +
+                    "RA: " + rastring(self.ra) + "\n" + "DEC: " + decstring(self.dec) + "\n" +
+                    "MJD: %.4f \n" % self.mjd + 
+                    "RF: %.4f GHz \n" % (self.rf/1e9) + 
+                    "FOVX: %i pix %f as \n" % (self.xdim, pdimas * self.xdim) +
+                    "FOVY: %i pix %f as \n" % (self.ydim, pdimas * self.ydim) +
+                    "------------------------------------\n" + hf)
+         
+        # Save
+        np.savetxt(fname, outdata, header=head, fmt=fmts)
+
+    def save_fits(self, fname):
+        """Save image data to FITS file"""
+                
+        # Create header and fill in some values
+        header = fits.Header()
+        header['OBJECT'] = self.source
+        header['CTYPE1'] = 'RA---SIN'
+        header['CTYPE2'] = 'DEC--SIN'
+        header['CDELT1'] = -self.psize
+        header['CDELT2'] = self.psize
+        header['OBSRA'] = self.ra * 180/12.
+        header['OBSDEC'] = self.dec
+        header['FREQ'] = self.rf
+        header['MJD'] = self.mjd
+        header['TELESCOP'] = 'VLBI'
+        header['BUNIT'] = 'JY/PIXEL'
+        header['STOKES'] = 'I'
+        
+        # Create the fits image
+        image = np.reshape(self.imvec,(self.ydim,self.xdim))[::-1,:] #flip y axis!
+        hdu = fits.PrimaryHDU(image, header=header)
+        if len(self.qvec):
+            qimage = np.reshape(self.qvec,(self.xdim,self.ydim))[::-1,:]
+            uimage = np.reshape(self.uvec,(self.xdim,self.ydim))[::-1,:]
+            header['STOKES'] = 'Q'
+            hduq = fits.ImageHDU(qimage, name='Q', header=header)
+            header['STOKES'] = 'U'
+            hduu = fits.ImageHDU(uimage, name='U', header=header)
+            hdulist = fits.HDUList([hdu, hduq, hduu])
+        else: hdulist = fits.HDUList([hdu])
+      
+        # Save fits 
+        hdulist.writeto(fname, clobber=True)
+        
+        return
+                
+##################################################################################################        
+class Array(object):
+    """A VLBI array of telescopes with locations and SEFDs
+    
+        Attributes:
+        tarr: The array of telescope data (name, x, y, z, SEFD) where x,y,z are geocentric coordinates.
+    """   
+    
+    def __init__(self, tarr):
+        self.tarr = tarr
+        
+        # Dictionary of array indices for site names
+        # !AC better way?
+        self.tkey = {self.tarr[i]['site']: i for i in range(len(self.tarr))}
+            
+    def listbls(self):
+        """List all baselines"""
+ 
+        bls = []
+        for i1 in sorted(self.tarr['site']):
+            for i2 in sorted(self.tarr['site']):
+                if not ([i1,i2] in bls) and not ([i2,i1] in bls) and i1 != i2:
+                    bls.append([i1,i2])
+                    
+        return np.array(bls)
+            
+    def obsdata(self, ra, dec, rf, bw, tint, tadv, tstart, tstop, tau=TAUDEF, opacity_errs=True):
+        """Generate u,v points and baseline errors for the array.
+           Return an Observation object with no visibilities.
+           tstart and tstop are hrs in GMST
+           tint and tadv are seconds.
+           rf and bw are Hz
+           ra is fractional hours
+           dec is fractional degrees
+           tau can be a single number or a dictionary giving one per site
+        """
+        
+        # Set up coordinate system
+        sourcevec = np.array([np.cos(dec*DEGREE), 0, np.sin(dec*DEGREE)])
+        projU = np.cross(np.array([0,0,1]), sourcevec)
+        projU = projU / np.linalg.norm(projU)
+        projV = -np.cross(projU, sourcevec)
+        
+        # Set up time start and steps
+        tstep = tadv/3600.0
+        if tstop < tstart:
+            tstop = tstop + 24.0;
+        
+        # Wavelength
+        l = C/rf 
+        
+        # Observing times
+        times = np.arange(tstart, tstop+tstep, tstep)
+       
+        # Generate uv points at all times
+        outlist = []        
+        for k in xrange(len(times)):
+            time = times[k]
+            theta = np.mod((time-ra)*360./24, 360)
+            blpairs = []
+            for i1 in xrange(len(self.tarr)):
+                for i2 in xrange(len(self.tarr)):
+                    coord1 = np.array((self.tarr[i1]['x'], self.tarr[i1]['y'], self.tarr[i1]['z']))
+                    coord2 = np.array((self.tarr[i2]['x'], self.tarr[i2]['y'], self.tarr[i2]['z']))
+                    if (i1!=i2 and 
+                        self.tarr[i1]['z'] <= self.tarr[i2]['z'] and # Choose the north one first
+                        not ((i2, i1) in blpairs) and # This cuts out the conjugate baselines
+                        elevcut(earthrot(coord1, theta),sourcevec) and 
+                        elevcut(earthrot(coord2, theta),sourcevec)):
+                        
+                        # Optical Depth
+                        if type(tau) == dict:
+                            try: 
+                                tau1 = tau[i1]
+                                tau2 = tau[i2]
+                            except KeyError:
+                                tau1 = tau2 = TAUDEF
+                        else:
+                            tau1 = tau2 = tau
+                        
+                        # Append data to list   
+                        blpairs.append((i1,i2))
+                        outlist.append(np.array((
+                                  time,
+                                  tint, # Integration 
+                                  self.tarr[i1]['site'], # Station 1
+                                  self.tarr[i2]['site'], # Station 2
+                                  elev(earthrot(coord1, theta),sourcevec), # Station 1 elevation
+                                  elev(earthrot(coord2, theta),sourcevec), # Station 2 elevation
+                                  tau1, # Station 1 optical depth
+                                  tau2, # Station 1 optical depth
+                                  np.dot(earthrot(coord1 - coord2, theta)/l, projU), # u (lambda)
+                                  np.dot(earthrot(coord1 - coord2, theta)/l, projV), # v (lambda)
+                                  0.0, 0.0, 0.0, # Stokes I, Q, U visibilities (Jy)
+                                  blnoise(self.tarr[i1]['sefd'], self.tarr[i2]['sefd'], tint, bw) # Sigma (Jy)
+                                ), dtype=DTPOL
+                                ))
+        obsarr = np.array(outlist)
+        
+        # Elevation dependence on noise using estimated opacity
+        if opacity_errs:
+            elevs = obsarr[['el1','el2']].view(('f8',2))
+            taus = obsarr[['tau1','tau2']].view(('f8',2))
+            obsarr['sigma'] *= np.sqrt(np.exp(taus[:,0]/(EP+np.sin(elevs[:,0]*DEGREE)) + taus[:,1]/(EP+np.sin(elevs[:,1]*DEGREE))))                 
+        
+        # Return
+        obs = Obsdata(ra, dec, rf, bw, np.array(outlist), self.tarr, source=str(ra) + ":" + str(dec), mjd=0, ampcal=True, phasecal=True)      
+        return obs
+     
+    def save_array(self, fname):
+        """Save the array data in a text file"""
+         
+        out = ""
+        for scope in range(len(self.tarr)):
+            dat = (self.tarr[scope]['site'], 
+                   self.tarr[scope]['x'], self.tarr[scope]['y'], 
+                   self.tarr[scope]['z'], self.tarr[scope]['sefd']
+                  )
+            out += "%-8s %15.5f  %15.5f  %15.5f  %6.4f \n" % dat
+        f = open(fname,'w')
+        f.write(out)
+        f.close()
+        return 
+         
+#    def plotbls(self):
+#        """Plot all baselines on a globe"""
+#        
+#        lat = []
+#        lon = []
+#        for t1 in range(len(tarr)):
+#            (x,y,z) = (self.tarr[t1]['x'], self.tarr[t1]['y'], self.tarr[t1]['z'])
+#            lon.append(np.arctan2(y, x)/DEGREE)
+#            lat.append(90 - np.arccos(z/np.sqrt(x**2 + y**2 + z**2))/DEGREE)
+
+#        map = Basemap(projection='moll', lon_0=-90)
+#        map.drawmapboundary(fill_color='blue')
+#        map.fillcontinents(color='green', lake_color='blue')
+#        map.drawcoastlines()
+#        for i in range(len(lon)):
+#            for j in range(len(lon)):
+#                x,y = map([lon[i],lon[j]], [lat[i],lat[j]])
+#                map.plot(x, y, marker='D', color='r')
+#        
+#        plt.show()
+        
+##################################################################################################        
+class Obsdata(object):
+    """A VLBI observation of visibility amplitudes and phases. 
+    
+       Attributes:
+        source: the source name
+        ra: the source right ascension (frac. hours)
+        dec: the source declination (frac. degrees)
+        mjd: the observation start date 
+        tstart: the observation start time (GMT, frac. hr.)
+        tstop: the observation end time (GMT, frac. hr.)
+        rf: the observing frequency (Hz)
+        bw: the observing bandwidth (Hz)
+        ampcal: amplitudes calibrated T/F
+        phasecal: phases calibrated T/F
+        data: recarray with the data (time, t1, t2, tint, u, v, vis, qvis, uvis, sigma)
+    """
+    
+    def __init__(self, ra, dec, rf, bw, datatable, tarr, source="SgrA", mjd=0, ampcal=True, phasecal=True):
+        
+        if (datatable.dtype != DTPOL):
+            raise Exception("Data table should be a recarray with datatable.dtype = %s" % DTPOL)
+        
+        # Set the various parameters
+        self.source = str(source)
+        self.ra = float(ra)
+        self.dec = float(dec)
+        self.rf = float(rf)
+        self.bw = float(bw)
+        self.ampcal = bool(ampcal)
+        self.phasecal = bool(phasecal)
+        self.tarr = tarr
+        
+        # Dictionary of array indices for site names
+        # !AC better way?
+        self.tkey = {self.tarr[i]['site']: i for i in range(len(self.tarr))}
+        
+        # Time partition the datatable
+        datalist = []
+        for key, group in it.groupby(datatable, lambda x: x['time']):
+            datalist.append(np.array([obs for obs in group]))
+        
+        # Remove conjugate baselines
+        # Make the north site first in each pair
+        obsdata = []
+        for tlist in datalist:
+            blpairs = []
+            for dat in tlist:
+                if not (set((dat['t1'], dat['t2']))) in blpairs:
+                     # Reverse the baseline if not north
+                     if (self.tarr[self.tkey[dat['t1']]]['z']) <= (self.tarr[self.tkey[dat['t2']]]['z']):
+                        (dat['t1'], dat['t2']) = (dat['t2'], dat['t1'])
+                        (dat['el1'], dat['el2']) = (dat['el2'], dat['el1'])
+                        dat['u'] = -dat['u']
+                        dat['v'] = -dat['v']
+                        dat['vis'] = np.conj(dat['vis'])
+                        dat['uvis'] = np.conj(dat['uvis'])
+                        dat['qvis'] = np.conj(dat['qvis'])
+                     # Append the data point
+                     blpairs.append(set((dat['t1'],dat['t2'])))    
+                     obsdata.append(dat) 
+
+        obsdata = np.array(obsdata, dtype=DTPOL)
+        
+        # Sort the data by time
+        obsdata = obsdata[np.argsort(obsdata, order=['time','t1'])]
+
+        # Save the data             
+        self.data = obsdata
+            
+        # Get tstart, mjd and tstop
+        times = self.unpack(['time'])['time']
+        self.tstart = times[0]
+        self.mjd = fracmjd(mjd, self.tstart)
+        self.tstop = times[-1]
+        if self.tstop < self.tstart: 
+            self.tstop += 24.0
+    
+    def data_conj(self):
+        #!AC
+        """Return a data array of same format as self.data but including all conjugate baselines"""
+        
+        data = np.empty(2*len(self.data),dtype=DTPOL)        
+        
+        # Add the conjugate baseline data
+        for f in DTPOL:
+            f = f[0]
+            if f in ["t1", "t2", "el1", "el2", "tau1", "tau2"]:
+                if f[-1]=='1': f2 = f[:-1]+'2'
+                else: f2 = f[:-1]+'1'
+                data[f] = np.hstack((self.data[f], self.data[f2]))
+            elif f in ["u","v"]:
+                data[f] = np.hstack((self.data[f], -self.data[f]))
+            elif f in ["vis","qvis","uvis"]:
+                data[f] = np.hstack((self.data[f], np.conj(self.data[f])))
+            else:
+                data[f] = np.hstack((self.data[f], self.data[f]))
+        
+        # Sort the data
+        #!AC sort within equal times? 
+        data = data[np.argsort(data['time'])]
+        return data
+        
+    def unpack(self, fields, conj=False):
+        """Return a recarray of all the data for the given fields from the data table
+           If conj=True, will return conjugate baselines"""
+        
+        # If we only specify one field
+        if type(fields) == str: fields = [fields]
+            
+        # Get conjugates
+        if conj:
+            data = self.data_conj()     
+        else:
+            data = self.data
+        
+        # Get field data    
+        allout = []    
+        for field in fields:
+             
+            if field in ["u","v","sigma","tint","time","el1","el2","tau1","tau2"]: 
+                out = data[field]
+                ty = 'f8'
+            elif field in ["t1","t2"]: 
+                out = data[field]
+                ty = 'a32'
+            elif field in ["vis","amp","phase","snr"]: 
+                out = data['vis']
+                ty = 'c16'
+            elif field in ["qvis","qamp","qphase","qsnr"]: 
+                out = data['qvis']
+                ty = 'c16'
+            elif field in ["uvis","uamp","uphase","usnr"]: 
+                out = data['uvis']
+                ty = 'c16'
+            elif field in ["pvis","pamp","pphase"]: 
+                out = data['qvis'] + 1j * data['uvis']
+                ty = 'c16'
+            elif field in ["m","mamp","mphase"]: 
+                out = (data['qvis'] + 1j * data['uvis']) / data['vis']
+                ty = 'c16'
+            elif field in ["uvdist"]: 
+                out = np.abs(data['u'] + 1j * data['v'])
+                ty = 'f8'
+            else: raise Exception("%s is not valid field \n" % field + 
+                                  "valid field values are " + string.join(FIELDS)) 
+
+            # Get arg/amps/snr
+            if field in ["amp", "qamp", "uamp"]: 
+                print "De-biasing amplitudes!"
+                out = amp_debias(out, data['sigma'])
+                ty = 'f8'
+            elif field in ["pamp"]:
+                print "De-biasing amplitudes!"
+                out = amp_debias(out, np.sqrt(2)*data['sigma'])
+                ty = 'f8'
+            # !AC ??
+            elif field in ["mamp"]:
+                print "NOT de-biasing polarimetric ratio amplitudes!"
+                out = np.abs(out)
+                ty = 'f8'
+            elif field in ["phase", "qphase", "uphase", "pphase", "mphase"]: 
+                out = np.angle(out)/DEGREE
+                ty = 'f8'
+            elif field in ["snr","qsnr","usnr"]:
+                out = np.abs(out)/data['sigma']
+                ty = 'f8'
+             
+                    
+            # Reshape and stack with other fields
+            out = np.array(out, dtype=[(field, ty)])
+            if len(allout) > 0:
+                allout = rec.merge_arrays((allout, out), asrecarray=True, flatten=True)
+            else:
+                allout = out
+            
+        return allout
+    
+    def tlist(self, conj=False):
+        """Return partitioned data in a list of equal time observations"""
+        
+        if conj: 
+            data = self.data_conj()
+        else: 
+            data = self.data
+        
+        # Use itertools groupby function to partition the data
+        datalist = []
+        for key, group in it.groupby(data, lambda x: x['time']):
+            datalist.append(np.array([obs for obs in group]))
+        
+        return datalist
+    
+    def res(self):
+        """Return the nominal resolution of the observation in radian"""
+        return 1.0/np.max(self.unpack('uvdist')['uvdist'])
+        
+    def bispectra(self, vtype='vis', mode='time', count='min'):
+        """Return all independent equal time bispectrum values
+           Independent triangles are chosen to contain the minimum sefd station in the scan
+           Set count='max' to return all bispectrum values
+           Get Q, U, P bispectra by changing vtype
+        """
+        #!AC Error formula for bispectrum only true in high SNR limit!
+        if not mode in ('time', 'all'):
+            raise Exception("possible options for mode are 'time' and 'all'")
+        if not count in ('min', 'max'):
+            raise Exception("possible options for count are 'min' and 'max'")
+        
+        tlist = self.tlist(conj=True)    
+        outlist = []
+        bis = []
+        for tdata in tlist:
+            time = tdata[0]['time']
+            sites = list(set(np.hstack((tdata['t1'],tdata['t2']))))
+                                        
+            # Create a dictionary of baselines at the current time incl. conjugates;
+            l_dict = {}
+            for dat in tdata:
+                l_dict[(dat['t1'], dat['t2'])] = dat
+            
+            
+            if count == 'min':
+                # If we want a minimal set, choose triangles with the minimum sefd reference
+                # Unless there is no sefd data, in which case choose the northernmost
+                if len(set(self.tarr['sefd'])) > 1:
+                    ref = sites[np.argmin([self.tarr[self.tkey[site]]['sefd'] for site in sites])]
+                else:
+                    ref = sites[np.argmax([self.tarr[self.tkey[site]]['z'] for site in sites])]
+                sites.remove(ref)
+                
+                # Find all triangles that contain the ref                    
+                tris = list(it.combinations(sites,2))
+                tris = [(ref, t[0], t[1]) for t in tris]
+            elif count == 'max':
+                # Find all triangles
+                tris = list(it.combinations(sites,3))
+            
+            for tri in tris:
+                # The ordering is north-south
+                a1 = np.argmax([self.tarr[self.tkey[site]]['z'] for site in tri])
+                a3 = np.argmin([self.tarr[self.tkey[site]]['z'] for site in tri])
+                a2 = 3 - a1 - a3
+                tri = (tri[a1], tri[a2], tri[a3])
+                    
+                # Select triangle entries in the data dictionary
+                l1 = l_dict[(tri[0], tri[1])]
+                l2 = l_dict[(tri[1],tri[2])]
+                l3 = l_dict[(tri[2], tri[0])]
+                
+                # Choose the appropriate polarization and compute the bs and err
+                if vtype in ["vis", "qvis", "uvis"]:
+                    bi = l1[vtype]*l2[vtype]*l3[vtype]  
+                    bisig = np.abs(bi) * np.sqrt((l1['sigma']/np.abs(l1[vtype]))**2 +  
+                                                 (l2['sigma']/np.abs(l2[vtype]))**2 + 
+                                                 (l3['sigma']/np.abs(l3[vtype]))**2) 
+                    #Katie's 2nd + 3rd order corrections - see CHIRP supplement
+                    bisig = np.sqrt(bisig**2 + (l1['sigma']*l2['sigma']*np.abs(l3[vtype]))**2 +  
+                                               (l1['sigma']*l3['sigma']*np.abs(l2[vtype]))**2 +  
+                                               (l3['sigma']*l2['sigma']*np.abs(l1[vtype]))**2 +  
+                                               (l1['sigma']*l2['sigma']*l3['sigma'])**2 )                                               
+                elif vtype == "pvis":
+                    p1 = l1['qvis'] + 1j*l2['uvis']
+                    p2 = l2['qvis'] + 1j*l2['uvis']
+                    p3 = l3['qvis'] + 1j*l3['uvis']
+                    bi = p1 * p2 * p3
+                    bisig = np.abs(bi) * np.sqrt((l1['sigma']/np.abs(p1))**2 +  
+                                                 (l2['sigma']/np.abs(p2))**2 + 
+                                                 (l3['sigma']/np.abs(p3))**2)
+                    #Katie's 2nd + 3rd order corrections - see CHIRP supplement
+                    bisig = np.sqrt(bisig**2 + (l1['sigma']*l2['sigma']*np.abs(p3))**2 +  
+                                               (l1['sigma']*l3['sigma']*np.abs(p2))**2 +  
+                                               (l3['sigma']*l2['sigma']*np.abs(p1))**2 +  
+                                               (l1['sigma']*l2['sigma']*l3['sigma'])**2 )                                               
+
+                    bisig = np.sqrt(2) * bisig
+                
+                # Append to the equal-time list
+                bis.append(np.array((time, tri[0], tri[1], tri[2], 
+                                     l1['u'], l1['v'], l2['u'], l2['v'], l3['u'], l3['v'],
+                                     bi, bisig), dtype=DTBIS))                 
+            
+            # Append equal time bispectra to outlist    
+            if mode=='time' and len(bis) > 0:
+                outlist.append(np.array(bis))
+                bis = []    
+     
+        if mode=='all':
+            outlist = np.array(bis)
+        
+        return outlist
+   
+        
+    def c_phases(self, vtype='vis', mode='time', count='min'):
+        """Return all independent equal time closure phase values
+           Independent triangles are chosen to contain the minimum sefd station in the scan
+           Set count='max' to return all closure phases
+        """
+        #!AC Error formula for closure phases only true in high SNR limit!
+        if not mode in ('time', 'all'):
+            raise Exception("possible options for mode are 'time' and 'all'")  
+        if not count in ('max', 'min'):
+            raise Exception("possible options for count are 'max' and 'min'")  
+        
+        # Get the bispectra data
+        bispecs = self.bispectra(vtype=vtype, mode='time', count=count)
+        
+        # Reformat into a closure phase list/array
+        outlist = []
+        cps = []
+        for bis in bispecs:
+            for bi in bis:
+                if len(bi) == 0: continue
+                bi.dtype.names = ('time','t1','t2','t3','u1','v1','u2','v2','u3','v3','cphase','sigmacp')
+                bi['sigmacp'] = bi['sigmacp']/np.abs(bi['cphase'])/DEGREE
+                bi['cphase'] = np.angle(bi['cphase'])/DEGREE
+                cps.append(bi.real.astype(np.dtype(DTCPHASE)))
+            if mode == 'time' and len(cps) > 0:
+                outlist.append(np.array(cps))
+                cps = []
+                
+        if mode == 'all':
+            outlist = np.array(cps)
+
+        return outlist    
+         
+    def c_amplitudes(self, vtype='vis', mode='time', count='min'):
+        """Return equal time closure amplitudes
+           Set count='max' to return all closure amplitudes up to inverses
+        """ 
+        
+        #!AC Error formula for closure amplitudes only true in high SNR limit!
+        if not mode in ('time','all'):
+            raise Exception("possible options for mode are 'time' and 'all'")
+        if not count in ('max', 'min'):
+            raise Exception("possible options for count are 'max' and 'min'")  
+        
+        tlist = self.tlist(conj=True) 
+        outlist = []
+        cas = []
+        for tdata in tlist:
+            time = tdata[0]['time']
+            sites = np.array(list(set(np.hstack((tdata['t1'],tdata['t2'])))))
+            if len(sites) < 4:
+                continue
+                                            
+            # Create a dictionary of baselines at the current time incl. conjugates;
+            l_dict = {}
+            for dat in tdata:
+                l_dict[(dat['t1'], dat['t2'])] = dat
+            
+            if count == 'min':
+                # If we want a minimal set, choose the minimum sefd reference
+                # !AC sites are ordered by sefd - does that make sense?
+                sites = sites[np.argsort([self.tarr[self.tkey[site]]['sefd'] for site in sites])]
+                ref = sites[0]
+                
+                # Loop over other sites >=3 and form minimal closure amplitude set
+                for i in xrange(3, len(sites)):
+                    blue1 = l_dict[ref, sites[i]] #!!
+                    for j in xrange(1, i):
+                        if j == i-1: k = 1
+                        else: k = j+1
+                        
+                        red1 = l_dict[sites[i], sites[j]]
+                        red2 = l_dict[ref, sites[k]]
+                        blue2 = l_dict[sites[j], sites[k]] 
+                        
+                        # Compute the closure amplitude and the error
+                        if vtype in ["vis", "qvis", "uvis"]:
+                            e1 = blue1['sigma']
+                            e2 = blue2['sigma']
+                            e3 = red1['sigma']
+                            e4 = red2['sigma']
+                            
+                            p1 = amp_debias(blue1[vtype], e1)
+                            p2 = amp_debias(blue2[vtype], e2)
+                            p3 = amp_debias(red1[vtype], e3)
+                            p4 = amp_debias(red2[vtype], e4)
+                                                                             
+                        elif vtype == "pvis":
+                            e1 = np.sqrt(2)*blue1['sigma']
+                            e2 = np.sqrt(2)*blue2['sigma']
+                            e3 = np.sqrt(2)*red1['sigma']
+                            e4 = np.sqrt(2)*red2['sigma']
+
+                            p1 = amp_debias(blue1['qvis'] + 1j*blue1['uvis'], e1)
+                            p2 = amp_debias(blue2['qvis'] + 1j*blue2['uvis'], e2)
+                            p3 = amp_debias(red1['qvis'] + 1j*red1['uvis'], e3)
+                            p4 = amp_debias(red2['qvis'] + 1j*red2['uvis'], e4)
+                            
+                        
+                        camp = np.abs((p1*p2)/(p3*p4))
+                        camperr = camp * np.sqrt((e1/np.abs(p1))**2 +  
+                                                 (e2/np.abs(p2))**2 + 
+                                                 (e3/np.abs(p3))**2 +
+                                                 (e4/np.abs(p4))**2)
+                                        
+                        # Add the closure amplitudes to the equal-time list  
+                        # Our site convention is (12)(34)/(14)(23)       
+                        cas.append(np.array((time, 
+                                             ref, sites[i], sites[j], sites[k],
+                                             blue1['u'], blue1['v'], blue2['u'], blue2['v'], 
+                                             red1['u'], red1['v'], red2['u'], red2['v'],
+                                             camp, camperr),
+                                             dtype=DTCAMP)) 
+
+
+            elif count == 'max':
+                # Find all quadrangles
+                quadsets = list(it.combinations(sites,4))
+                for q in quadsets:
+                    # Loop over 3 closure amplitudes
+                    # Our site convention is (12)(34)/(14)(23)
+                    for quad in (q, [q[0],q[2],q[1],q[3]], [q[0],q[1],q[3],q[2]]): 
+                        
+                        # Blue is numerator, red is denominator
+                        blue1 = l_dict[quad[0], quad[1]]
+                        blue2 = l_dict[quad[2], quad[3]]
+                        red1 = l_dict[quad[0], quad[3]]
+                        red2 = l_dict[quad[1], quad[2]]
+                                      
+                        # Compute the closure amplitude and the error
+                        if vtype in ["vis", "qvis", "uvis"]:
+                            e1 = blue1['sigma']
+                            e2 = blue2['sigma']
+                            e3 = red1['sigma']
+                            e4 = red2['sigma']
+                            
+                            p1 = amp_debias(blue1[vtype], e1)
+                            p2 = amp_debias(blue2[vtype], e2)
+                            p3 = amp_debias(red1[vtype], e3)
+                            p4 = amp_debias(red2[vtype], e4)
+                                                                             
+                        elif vtype == "pvis":
+                            e1 = np.sqrt(2)*blue1['sigma']
+                            e2 = np.sqrt(2)*blue2['sigma']
+                            e3 = np.sqrt(2)*red1['sigma']
+                            e4 = np.sqrt(2)*red2['sigma']
+
+                            p1 = amp_debias(blue1['qvis'] + 1j*blue1['uvis'], e1)
+                            p2 = amp_debias(blue2['qvis'] + 1j*blue2['uvis'], e2)
+                            p3 = amp_debias(red1['qvis'] + 1j*red1['uvis'], e3)
+                            p4 = amp_debias(red2['qvis'] + 1j*red2['uvis'], e4)
+                            
+                        
+                        camp = np.abs((p1*p2)/(p3*p4))
+                        camperr = camp * np.sqrt((e1/np.abs(p1))**2 +  
+                                                 (e2/np.abs(p2))**2 + 
+                                                 (e3/np.abs(p3))**2 +
+                                                 (e4/np.abs(p4))**2)
+                                        
+                                        
+                        # Add the closure amplitudes to the equal-time list         
+                        cas.append(np.array((time, 
+                                             quad[0], quad[1], quad[2], quad[3],
+                                             blue1['u'], blue1['v'], blue2['u'], blue2['v'], 
+                                             red1['u'], red1['v'], red2['u'], red2['v'],
+                                             camp, camperr),
+                                             dtype=DTCAMP)) 
+
+            # Append all equal time closure amps to outlist    
+            if mode=='time':
+                outlist.append(np.array(cas))
+                cas = []    
+            elif mode=='all':
+                outlist = np.array(cas)
+        
+        return outlist
+    
+    def dirtybeam(self, npix, fov, pulse=pulses.deltaPulse2D):
+        """Return a square Image object of the observation dirty beam
+           fov is in radian
+        """
+        # !AC this is a slow way of doing this
+        # !AC add different types of beam weighting
+        pdim = fov/npix
+        u = self.unpack('u')['u']
+        v = self.unpack('v')['v']
+
+        im = np.array([[np.mean(np.cos(2*np.pi*(i*u + j*v)))
+                  for i in np.arange(fov/2., -fov/2., -pdim)] 
+                  for j in np.arange(fov/2., -fov/2., -pdim)])    
+        
+        # !AC think more carefully about the different image size cases
+        im = im[0:npix, 0:npix]
+        
+        # Normalize to a total beam power of 1
+        im = im/np.sum(im)
+        
+        src = self.source + "_DB"
+        return Image(im, pdim, self.ra, self.dec, rf=self.rf, source=src, mjd=self.mjd, pulse=pulse)
+    
+    def dirtyimage(self, npix, fov, pulse=pulses.deltaPulse2D):
+       
+
+        """Return a square Image object of the observation dirty image
+           fov is in radian
+        """
+        # !AC this is a slow way of doing this
+        # !AC add different types of beam weighting
+        # !AC is it possible for Q^2 + U^2 > I^2 in the dirty image?
+        
+        pdim = fov/npix
+        u = self.unpack('u')['u']
+        v = self.unpack('v')['v']
+        vis = self.unpack('vis')['vis']
+        qvis = self.unpack('qvis')['qvis']
+        uvis = self.unpack('uvis')['uvis']
+        
+        # Take the DFTS
+        # Shouldn't need to real about conjugate baselines b/c unpack
+        # does not return them
+        im  = np.array([[np.mean(np.real(vis)*np.cos(2*np.pi*(i*u + j*v)) - 
+                                 np.imag(vis)*np.sin(2*np.pi*(i*u + j*v)))
+                  for i in np.arange(fov/2., -fov/2., -pdim)] 
+                  for j in np.arange(fov/2., -fov/2., -pdim)])    
+        qim = np.array([[np.mean(np.real(qvis)*np.cos(2*np.pi*(i*u + j*v)) - 
+                                 np.imag(qvis)*np.sin(2*np.pi*(i*u + j*v)))
+                  for i in np.arange(fov/2., -fov/2., -pdim)] 
+                  for j in np.arange(fov/2., -fov/2., -pdim)])     
+        uim = np.array([[np.mean(np.real(uvis)*np.cos(2*np.pi*(i*u + j*v)) - 
+                                 np.imag(uvis)*np.sin(2*np.pi*(i*u + j*v)))
+                  for i in np.arange(fov/2., -fov/2., -pdim)] 
+                  for j in np.arange(fov/2., -fov/2., -pdim)])    
+                                           
+        dim = np.array([[np.mean(np.cos(2*np.pi*(i*u + j*v)))
+                  for i in np.arange(fov/2., -fov/2., -pdim)] 
+                  for j in np.arange(fov/2., -fov/2., -pdim)])   
+           
+        # !AC is this the correct normalization?
+        im = im/np.sum(dim)
+        qim = qim/np.sum(dim)
+        uim = uim/np.sum(dim)
+ 
+        # !AC think more carefully about the different image size cases here       
+        im = im[0:npix, 0:npix]
+        qim = qim[0:npix, 0:npix]
+        uim = uim[0:npix, 0:npix]   
+        
+        out = Image(im, pdim, self.ra, self.dec, rf=self.rf, source=self.source, mjd=self.mjd, pulse=pulse)
+        out.add_qu(qim, uim)
+        return out
+    
+    def cleanbeam(self, npix, fov, pulse=pulses.deltaPulse2D):
+        """Return a square Image object of the observation fitted (clean) beam
+           fov is in radian
+        """
+        # !AC include other beam weightings
+        im = make_square(self, npix, fov, pulse=pulse)
+        beamparams = self.fit_beam()
+        im = add_gauss(im, 1.0, beamparams)
+        return im
+        
+    def fit_beam(self):
+        """Fit a gaussian to the dirty beam and return the parameters (fwhm_maj, fwhm_min, theta).
+           All params are in radian and theta is measured E of N.
+           Fit the quadratic expansion of the Gaussian (normalized to 1 at the peak) 
+           to the expansion of dirty beam with the same normalization
+        """    
+        # !AC include other beam weightings
+          
+        # Define the sum of squares function that compares the quadratic expansion of the dirty image
+        # with the quadratic expansion of an elliptical gaussian
+        def fit_chisq(beamparams, db_coeff):
+            
+            (fwhm_maj2, fwhm_min2, theta) = beamparams
+            a = 4 * np.log(2) * (np.cos(theta)**2/fwhm_min2 + np.sin(theta)**2/fwhm_maj2)
+            b = 4 * np.log(2) * (np.cos(theta)**2/fwhm_maj2 + np.sin(theta)**2/fwhm_min2)
+            c = 8 * np.log(2) * np.cos(theta) * np.sin(theta) * (1/fwhm_maj2 - 1/fwhm_min2)
+            gauss_coeff = np.array((a,b,c))
+            
+            chisq = np.sum((np.array(db_coeff) - gauss_coeff)**2)
+            
+            return chisq
+        
+        # These are the coefficients (a,b,c) of a quadratic expansion of the dirty beam
+        # For a point (x,y) in the image plane, the dirty beam expansion is 1-ax^2-by^2-cxy
+        u = self.unpack('u')['u']
+        v = self.unpack('v')['v']
+        n = float(len(u))
+        abc = (2.*np.pi**2/n) * np.array([np.sum(u**2), np.sum(v**2), 2*np.sum(u*v)])                
+        abc = 1e-20 * abc # Decrease size of coefficients
+        
+        # Fit the beam 
+        guess = [(50)**2, (50)**2, 0.0]
+        params = scipy.optimize.minimize(fit_chisq, guess, args=(abc,), method='Powell')
+        
+        # Return parameters, adjusting fwhm_maj and fwhm_min if necessary
+        if params.x[0] > params.x[1]:
+            fwhm_maj = 1e-10*np.sqrt(params.x[0])
+            fwhm_min = 1e-10*np.sqrt(params.x[1])
+            theta = np.mod(params.x[2], np.pi)
+        else:
+            fwhm_maj = 1e-10*np.sqrt(params.x[1])
+            fwhm_min = 1e-10*np.sqrt(params.x[0])
+            theta = np.mod(params.x[2] + np.pi/2, np.pi)
+
+        return np.array((fwhm_maj, fwhm_min, theta))
+            
+    def plotall(self, field1, field2, rangex=False, rangey=False, conj=False):
+        """Make a scatter plot of 2 real observation fields with errors
+           If conj==True, display conjugate baselines"""
+        
+        # Determine if fields are valid
+        if (field1 not in FIELDS) and (field2 not in FIELDS):
+            raise Exception("valid fields are " + string.join(FIELDS))
+                              
+        # Unpack x and y axis data
+        data = self.unpack([field1,field2], conj=conj)
+        
+        # X error bars
+        if field1 in ['amp', 'qamp', 'uamp']:
+            sigx = self.unpack('sigma',conj=conj)['sigma']
+        elif field1 in ['phase', 'uphase', 'qphase']:
+            sigx = (self.unpack('sigma',conj=conj)['sigma'])/(self.unpack('amp',conj=conj)['amp'])/DEGREE
+        elif field1 == 'pamp':
+            sigx = np.sqrt(2)*self.unpack('sigma',conj=conj)['sigma']
+        elif field1 == 'pphase':
+            sigx = np.sqrt(2)*(self.unpack('sigma',conj=conj)['sigma'])/(self.unpack('pamp',conj=conj)['pamp'])/DEGREE
+        elif field1 == 'mamp':
+            sigx = merr(self.unpack('sigma',conj=conj)['sigma'], 
+                        self.unpack('amp',conj=conj)['amp'], 
+                        self.unpack('mamp',conj=conj)['mamp'])
+        elif field1 == 'mphase':
+            sigx = merr(self.unpack('sigma',conj=conj)['sigma'], 
+                        self.unpack('amp',conj=conj)['amp'], 
+                        self.unpack('mamp',conj=conj)['mamp']) / self.unpack('mamp',conj=conj)['mamp']
+        else:
+            sigx = None
+            
+        # Y error bars
+        if field2 in ['amp', 'qamp', 'uamp']:
+            sigy = self.unpack('sigma',conj=conj)['sigma']
+        elif field2 in ['phase', 'uphase', 'qphase']:
+            sigy = (self.unpack('sigma',conj=conj)['sigma'])/(self.unpack('amp',conj=conj)['amp'])/DEGREE
+        elif field2 == 'pamp':
+            sigy = np.sqrt(2)*self.unpack('sigma',conj=conj)['sigma']
+        elif field2 == 'pphase':
+            sigy = np.sqrt(2)*(self.unpack('sigma',conj=conj)['sigma'])/(self.unpack('pamp',conj=conj)['pamp'])/DEGREE
+        elif field2 == 'mamp':
+            sigy = merr(self.unpack('sigma',conj=conj)['sigma'],
+                        self.unpack('amp',conj=conj)['amp'],
+                        self.unpack('mamp',conj=conj)['mamp'])
+        elif field2 == 'mphase':
+            sigy = merr(self.unpack('sigma',conj=conj)['sigma'],
+                        self.unpack('amp',conj=conj)['amp'], 
+                        self.unpack('mamp',conj=conj)['mamp']) / self.unpack('mamp',conj=conj)['mamp']
+        else:
+            sigy = None
+        
+        # Data ranges
+        if not rangex:
+            rangex = [np.min(data[field1]) - 0.2 * np.abs(np.min(data[field1])), 
+                      np.max(data[field1]) + 0.2 * np.abs(np.max(data[field1]))] 
+        if not rangey:
+            rangey = [np.min(data[field2]) - 0.2 * np.abs(np.min(data[field2])), 
+                      np.max(data[field2]) + 0.2 * np.abs(np.max(data[field2]))] 
+        
+        # Plot the data
+        plt.figure()
+        plt.cla()
+        plt.errorbar(data[field1], data[field2], xerr=sigx, yerr=sigy, fmt='b.')
+        plt.xlim(rangex)
+        plt.ylim(rangey)
+        plt.xlabel(field1)
+        plt.ylabel(field2)
+        plt.show(block=False)
+        return
+        
+    def plot_bl(self, site1, site2, field, rangey=False):
+        """Plot a field over time on a baseline"""
+        
+        # Determine if fields are valid
+        if field not in FIELDS:
+            raise Exception("valid fields are " + string.join(FIELDS))
+        
+        # Get the data from data table on the selected baseline
+        # !AC TODO do this with unpack instead?
+        plotdata = []
+        tlist = self.tlist(conj=True)
+        for scan in tlist:
+            for obs in scan:
+                if (obs['t1'], obs['t2']) == (site1, site2):
+                    time = obs['time']
+                    if field == 'uvdist':
+                        plotdata.append([time, np.abs(obs['u'] + 1j*obs['v']), 0])
+                    
+                    elif field in ['amp', 'qamp', 'uamp']:
+                        print "De-biasing amplitudes!"
+                        if field == 'amp': l = 'vis'
+                        elif field == 'qamp': l = 'qvis'
+                        elif field == 'uamp': l = 'uvis'
+                        plotdata.append([time, amp_debias(obs[l], obs['sigma']), obs['sigma']])
+                    
+                    elif field in ['phase', 'qphase', 'uphase']:
+                        if field == 'phase': l = 'vis'
+                        elif field == 'qphase': l = 'qvis'
+                        elif field == 'uphase': l = 'uvis'
+                        plotdata.append([time, np.angle(obs[l])/DEGREE, obs['sigma']/np.abs(obs[l])/DEGREE])
+                    
+                    elif field == 'pamp':
+                        print "De-biasing amplitudes!"
+                        pamp = amp_debias(obs['qvis'] + 1j*obs['uvis'], np.sqrt(2)*obs['sigma'])
+                        plotdata.append([time, pamp, np.sqrt(2)*obs['sigma']])
+                    
+                    elif field == 'pphase':
+                        plotdata.append([time, 
+                                         np.angle(obs['qvis'] + 1j*obs['uvis'])/DEGREE, 
+                                         np.sqrt(2)*obs['sigma']/np.abs(obs['qvis'] + 1j*obs['uvis'])/DEGREE
+                                       ])
+                    
+                    elif field == 'mamp':
+                        print "NOT de-baising polarimetric ratio amplitudes!"
+                        plotdata.append([time,
+                                         np.abs((obs['qvis'] + 1j*obs['uvis'])/obs['vis']), 
+                                         merr(obs['sigma'], obs['vis'], (obs['qvis']+1j*obs['uvis'])/obs['vis'])
+                                       ])
+                    
+                    elif field == 'mphase':
+                        plotdata.append([time, 
+                                        np.angle((obs['qvis'] + 1j*obs['uvis'])/obs['vis'])/DEGREE, 
+                                        (merr(obs['sigma'], obs['vis'], (obs['qvis']+1j*obs['uvis'])/obs['vis'])/
+                                           np.abs((obs['qvis']+1j*obs['uvis'])/obs['vis'])/DEGREE)
+                                       ])
+                    
+                    else:
+                        plotdata.append([time, obs[field], 0])
+                    
+                    # Assume only one relevant entry per scan
+                    break
+        
+        # Plot the data                        
+        plotdata = np.array(plotdata)
+    
+        if not rangey:
+            rangey = [np.min(plotdata[:,1]) - 0.2 * np.abs(np.min(plotdata[:,1])), 
+                      np.max(plotdata[:,1]) + 0.2 * np.abs(np.max(plotdata[:,1]))] 
+
+        plt.figure()    
+        plt.cla()
+        plt.errorbar(plotdata[:,0], plotdata[:,1], yerr=plotdata[:,2], fmt='.')
+        plt.xlim([self.tstart,self.tstop])
+        plt.ylim(rangey)
+        plt.xlabel('GMT (h)')
+        plt.ylabel(field)
+        plt.title('%s - %s'%(site1,site2))
+        plt.show(block=False)    
+                
+    def plot_cphase(self, site1, site2, site3, rangey=False):
+        """Plot closure phase over time on a triangle"""
+
+        # Get closure phases (maximal set)
+        
+        cphases = self.c_phases(mode='time', count='max')
+        
+        # Get requested closure phases over time
+        tri = (site1, site2, site3)
+        plotdata = []
+        for entry in cphases:
+            for obs in entry:
+                obstri = (obs['t1'],obs['t2'],obs['t3'])
+                if set(obstri) == set(tri):
+                    # Flip the sign of the closure phase if necessary
+                    parity = paritycompare(tri, obstri) 
+                    plotdata.append([obs['time'], parity*obs['cphase'], obs['sigmacp']])
+                    continue
+        
+        plotdata = np.array(plotdata)
+        
+        if len(plotdata) == 0: 
+            print "No closure phases on this triangle!"
+            return
+        
+        # Data ranges
+        if not rangey:
+            rangey = [np.min(plotdata[:,1]) - 0.2 * np.abs(np.min(plotdata[:,1])), 
+                      np.max(plotdata[:,1]) + 0.2 * np.abs(np.max(plotdata[:,1]))] 
+        
+        # Plot
+        plt.figure()
+        plt.cla()
+        plt.errorbar(plotdata[:,0], plotdata[:,1], yerr=plotdata[:,2], fmt='.')
+        plt.xlim([self.tstart,self.tstop])
+        plt.ylim(rangey)
+        plt.xlabel('GMT (h)')
+        plt.ylabel('Closure Phase (deg)')
+        plt.title('%s - %s - %s' % (site1,site2,site3))
+        plt.show(block=False)              
+        
+    def plot_camp(self, site1, site2, site3, site4, rangey=False):
+        """Plot closure amplitude over time on a quadrange
+           (1-2)(3-4)/(1-4)(2-3)
+        """
+        quad = (site1, site2, site3, site4)
+        b1 = set((site1, site2))
+        r1 = set((site1, site4))
+              
+        # Get the closure amplitudes
+        camps = self.c_amplitudes(mode='time', count='max')
+        plotdata = []
+        for entry in camps:
+            for obs in entry:
+                obsquad = (obs['t1'],obs['t2'],obs['t3'],obs['t4'])
+                if set(quad) == set(obsquad):
+                    num = [set((obs['t1'], obs['t2'])), set((obs['t3'], obs['t4']))] 
+                    denom = [set((obs['t1'], obs['t4'])), set((obs['t2'], obs['t3']))]
+                    
+                    if (b1 in num) and (r1 in denom):
+                        plotdata.append([obs['time'], obs['camp'], obs['sigmaca']])
+                    elif (r1 in num) and (b1 in denom):
+                        plotdata.append([obs['time'], 1./obs['camp'], obs['sigmaca']/(obs['camp']**2)])
+                    continue
+                
+                    
+        plotdata = np.array(plotdata)
+        if len(plotdata) == 0: 
+            print "No closure amplitudes on this quadrangle!"
+            return
+
+        # Data ranges
+        if not rangey:
+            rangey = [np.min(plotdata[:,1]) - 0.2 * np.abs(np.min(plotdata[:,1])), 
+                      np.max(plotdata[:,1]) + 0.2 * np.abs(np.max(plotdata[:,1]))] 
+        
+        # Plot                            
+        plotdata = np.array(plotdata)
+        plt.figure
+        plt.cla()
+        plt.errorbar(plotdata[:,0], plotdata[:,1], yerr=plotdata[:,2], fmt='.')
+        plt.xlim([self.tstart,self.tstop])
+        plt.ylim(rangey)
+        plt.xlabel('GMT (h)')
+        plt.ylabel('Closure Amplitude')
+        plt.title('(%s - %s)(%s - %s)/(%s - %s)(%s - %s)'%(site1,site2,site3,site4,
+                                                           site1,site4,site2,site3))
+        plt.show(block=False)       
+
+    def save_txt(self, fname):
+        """Save visibility data to a text file"""
+        
+        # Get the necessary data and the header
+        outdata = self.unpack(['time', 'tint', 't1', 't2', 'el1', 'el2', 'tau1','tau2',
+                               'u', 'v', 'amp', 'phase', 'qamp', 'qphase', 'uamp', 'uphase', 'sigma'])
+        head = ("SRC: %s \n" % self.source +
+                    "RA: " + rastring(self.ra) + "\n" + "DEC: " + decstring(self.dec) + "\n" +
+                    "MJD: %.4f - %.4f \n" % (fracmjd(self.mjd,self.tstart), fracmjd(self.mjd,self.tstop)) + 
+                    "RF: %.4f GHz \n" % (self.rf/1e9) + 
+                    "BW: %.4f GHz \n" % (self.bw/1e9) +
+                    "PHASECAL: %i \n" % self.phasecal + 
+                    "AMPCAL: %i \n" % self.ampcal + 
+                    "----------------------------------------------------------------\n" +
+                    "Site       X(m)             Y(m)             Z(m)           SEFD\n"
+                )
+        
+        for i in range(len(self.tarr)):
+            head += "%-8s %15.5f  %15.5f  %15.5f  %6.4f \n" % (self.tarr[i]['site'], 
+                                                               self.tarr[i]['x'], self.tarr[i]['y'], self.tarr[i]['z'], 
+                                                               self.tarr[i]['sefd'])
+
+        head += ("----------------------------------------------------------------\n" +
+                "time (hr) tint    T1     T2    Elev1   Elev2  Tau1   Tau2   U (lambda)       V (lambda)         "+
+                "Iamp (Jy)    Iphase(d)  Qamp (Jy)    Qphase(d)   Uamp (Jy)    Uphase(d)   sigma (Jy)"
+                )
+          
+        # Format and save the data
+        fmts = ("%011.8f %4.2f %6s %6s  %4.2f   %4.2f  %4.2f   %4.2f  %16.4f %16.4f    "+
+               "%10.8f %10.4f   %10.8f %10.4f    %10.8f %10.4f    %10.8f")
+        np.savetxt(fname, outdata, header=head, fmt=fmts)
+        return
+    
+    def save_uvfits(self, fname):
+        """Save visibility data to uvfits
+            Needs template.UVP file
+            """
+        
+        # Open template UVFITS
+        hdulist = fits.open('./template.UVP')
+        
+        # Load the array data
+        tarr = self.tarr
+        tnames = tarr['site']
+        tnums = np.arange(1, len(tarr)+1)
+        xyz = np.array([[tarr[i]['x'],tarr[i]['y'],tarr[i]['z']] for i in np.arange(len(tarr))])
+        sefd = tarr['sefd']
+        
+        nsta = len(tnames)
+        col1 = fits.Column(name='ANNAME', format='8A', array=tnames)
+        col2 = fits.Column(name='STABXYZ', format='3D', unit='METERS', array=xyz)
+        col3 = fits.Column(name='NOSTA', format='1J', array=tnums)
+        colfin = fits.Column(name='SEFD', format='1D', array=sefd)
+        
+        #!AC these antenna fields+header are questionable - look into them
+        col25= fits.Column(name='ORBPARM', format='1E', array=np.zeros(0))
+        col4 = fits.Column(name='MNTSTA', format='1J', array=np.zeros(nsta))
+        col5 = fits.Column(name='STAXOF', format='1E', unit='METERS', array=np.zeros(nsta))
+        col6 = fits.Column(name='POLTYA', format='1A', array=np.array(['R' for i in range(nsta)], dtype='|S1'))
+        col7 = fits.Column(name='POLAA', format='1E', unit='DEGREES', array=np.zeros(nsta))
+        col8 = fits.Column(name='POLCALA', format='3E', array=np.zeros((nsta,3)))
+        col9 = fits.Column(name='POLTYB', format='1A', array=np.array(['L' for i in range(nsta)], dtype='|S1'))
+        col10 = fits.Column(name='POLAB', format='1E', unit='DEGREES', array=(90.*np.ones(nsta)))
+        col11 = fits.Column(name='POLCALB', format='3E', array=np.zeros((nsta,3)))
+        
+        #!AC Change more antenna header params?
+        head = hdulist['AIPS AN'].header
+        #head = fits.Header()
+        head['EXTVER'] = 1
+        head['GSTIA0'] = 119.85 # for mjd 48277
+        head['FREQ']= self.rf
+        #head['RDATE'] = '1991-01-21' # !AC change??
+        head['ARRNAM'] = 'ALMA' #!AC
+        head['XYZHAND'] = 'RIGHT'
+        head['ARRAYX'] = 0.e0
+        head['ARRAYY'] = 0.e0
+        head['ARRAYZ'] = 0.e0
+        head['DEGPDY'] = 360.985
+        head['POLARX'] = 0.e0
+        head['POLARY'] = 0.e0
+        head['UT1UTC'] = 0.e0
+        head['DATUTC'] = 0.e0
+        head['TIMESYS'] = 'UTC'
+        head['FRAME'] = '????'
+        head['NUMORB'] = 0
+        head['NO_IF'] = 1
+        head['NOPCAL'] = 2
+        head['POLTYPE'] = 'APPROX'
+        head['FREQID'] = 1
+        tbhdu = fits.BinTableHDU.from_columns(fits.ColDefs([col1,col2,col25,col3,col4,col5,col6,col7,col8,col9,col10,col11]), name='AIPS AN', header=head)
+        hdulist['AIPS AN'] = tbhdu
+        
+        # Data header (based on the BU format)
+        ###
+        header = hdulist[0].header
+        #header = fits.Header()
+        #header['EXTEND'] = True
+        header['OBSRA'] = self.ra * 180./12.
+        header['OBSDEC'] = self.dec
+        header['OBJECT'] = self.source
+        header['MJD'] = self.mjd
+        #header['DATE-OBS'] = '1991-01-21' # !AC convert mjd to date!!
+        header['BUNIT'] = 'JY'
+        header['VELREF'] = 3 #??
+        header['ALTRPIX'] = 1.e0
+        header['TELESCOP'] = 'ALMA' # !AC Can I change this??
+        header['INSTRUME'] = 'ALMA'
+        
+        header['CTYPE2'] = 'COMPLEX'
+        header['CRVAL2'] = 1.e0
+        header['CDELT2'] = 1.e0
+        header['CRPIX2'] = 1.e0
+        header['CROTA2'] = 0.e0
+        header['CTYPE3'] = 'STOKES'
+        header['CRVAL3'] = -1.e0
+        header['CRDELT3'] = -1.e0
+        header['CRPIX3'] = 1.e0
+        header['CROTA3'] = 0.e0
+        header['CTYPE4'] = 'FREQ'
+        header['CRVAL4'] = self.rf
+        header['CDELT4'] = self.bw
+        header['CRPIX4'] = 1.e0
+        header['CROTA4'] = 0.e0
+        header['CTYPE6'] = 'RA'
+        header['CRVAL6'] = header['OBSRA']
+        header['CDELT6'] = 1.e0
+        header['CRPIX6'] = 1.e0
+        header['CROTA6'] = 0.e0
+        header['CTYPE7'] = 'DEC'
+        header['CRVAL7'] = header['OBSDEC']
+        header['CDELT7'] = 1.e0
+        header['CRPIX7'] = 1.e0
+        header['CROTA7'] = 0.e0
+        
+        header['PTYPE1'] = 'UU---SIN'
+        header['PSCAL1'] = 1/self.rf
+        header['PZERO1'] = 0.e0
+        header['PTYPE2'] = 'VV---SIN'
+        header['PSCAL2'] = 1/self.rf
+        header['PZERO2'] = 0.e0
+        header['PTYPE3'] = 'WW---SIN'
+        header['PSCAL3'] = 1/self.rf
+        header['PZERO3'] = 0.e0
+        header['PTYPE4'] = 'BASELINE'
+        header['PSCAL4'] = 1.e0
+        header['PZERO4'] = 0.e0
+        header['PTYPE5'] = 'DATE'
+        header['PSCAL5'] = 1.e0
+        header['PZERO5'] = 0.e0
+        header['PTYPE6'] = '_DATE'
+        header['PSCAL6'] = 1.e0
+        header['PZERO6'] = 0.0
+        header['PTYPE7'] = 'INTTIM'
+        header['PSCAL7'] = 1.e0
+        header['PZERO7'] = 0.e0
+        header['PTYPE8'] = 'ELEV1'
+        header['PSCAL8'] = 1.e0
+        header['PZERO8'] = 0.e0
+        header['PTYPE9'] = 'ELEV2'
+        header['PSCAL9'] = 1.e0
+        header['PZERO9'] = 0.e0
+        header['PTYPE10'] = 'TAU1'
+        header['PSCAL10'] = 1.e0
+        header['PZERO10'] = 0.e0
+        header['PTYPE11'] = 'TAU2'
+        header['PSCAL11'] = 1.e0
+        header['PZERO11'] = 0.e0
+        
+        # Get data
+        obsdata = self.unpack(['time','tint','u','v','vis','qvis','uvis','sigma','t1','t2','el1','el2','tau1','tau2'])
+        ndat = len(obsdata['time'])
+        
+        # times and tints
+        jds = (self.mjd + 2400000.5) * np.ones(len(obsdata))
+        fractimes = (obsdata['time'] / 24.0) 
+        tints = obsdata['tint']
+
+        # Baselines            
+        # !AC These HAVE to be correct for CLEAN to work. Why?
+        t1 = [self.tkey[scope] + 1 for scope in obsdata['t1']]
+        t2 = [self.tkey[scope] + 1 for scope in obsdata['t2']]
+        bl = 256*np.array(t1) + np.array(t2)
+        
+        # elevations
+        el1 = obsdata['el1']
+        el2 = obsdata['el2']
+        
+        # opacities
+        tau1 = obsdata['tau1']
+        tau2 = obsdata['tau2']
+        
+        # uv are in lightseconds
+        u = obsdata['u']
+        v = obsdata['v']
+        
+        # rr, ll, lr, rl, weights
+        # !AC Assume V = 0 (linear polarization only)
+        rr = ll = obsdata['vis'] # complex
+        rl = obsdata['qvis'] + 1j*obsdata['uvis']
+        lr = obsdata['qvis'] - 1j*obsdata['uvis']
+        weight = 1 / (2 * obsdata['sigma']**2)
+        
+        # Data array
+        outdat = np.zeros((ndat, 1, 1, 1, 1, 4, 3))
+        outdat[:,0,0,0,0,0,0] = np.real(rr)
+        outdat[:,0,0,0,0,0,1] = np.imag(rr)
+        outdat[:,0,0,0,0,0,2] = weight
+        outdat[:,0,0,0,0,1,0] = np.real(ll)
+        outdat[:,0,0,0,0,1,1] = np.imag(ll)
+        outdat[:,0,0,0,0,1,2] = weight
+        outdat[:,0,0,0,0,2,0] = np.real(rl)
+        outdat[:,0,0,0,0,2,1] = np.imag(rl)
+        outdat[:,0,0,0,0,2,2] = weight
+        outdat[:,0,0,0,0,3,0] = np.real(lr)
+        outdat[:,0,0,0,0,3,1] = np.imag(lr)
+        outdat[:,0,0,0,0,3,2] = weight
+        
+        # Save data
+        pars = ['UU---SIN', 'VV---SIN', 'WW---SIN', 'BASELINE', 'DATE', 'DATE',
+                'INTTIM', 'ELEV1', 'ELEV2', 'TAU1', 'TAU2']
+        #pars = ['UU---SIN', 'VV---SIN', 'WW---SIN', 'BASELINE', 'DATE', '_DATE',
+        #        'INTTIM']
+        x = fits.GroupData(outdat, parnames=pars,
+            pardata=[u, v, np.zeros(ndat), bl, jds, fractimes, tints, el1, el2,tau1,tau2],
+            bitpix=-32)
+        #x = fits.GroupData(outdat, parnames=pars,
+        #                   pardata=[u, v, np.zeros(ndat), bl, jds, np.zeros(ndat), tints],
+        #                   bitpix=-32)
+                
+        #hdulist[0] = fits.GroupsHDU(data=x, header=header)
+        hdulist[0].data = x
+        hdulist[0].header = header
+        hdulist.writeto(fname, clobber=True)
+                
+        return
+    
+    def save_oifits(self, fname, flux=1.0):
+        """Save visibility data to oifits
+            Antenna diameter currently incorrect and the exact times are not correct in the datetime object
+            Please contact Katie Bouman (klbouman@mit.edu) for any questions on this function 
+        """
+        #todo: Add polarization to oifits??
+        print 'Warning: save_oifits does NOT save polarimetric visibility data!'
+        
+        # Normalizing by the total flux passed in - note this is changing the data inside the obs structure
+        self.data['vis'] /= flux
+        self.data['sigma'] /= flux
+        
+        data = self.unpack(['u','v','amp','phase', 'sigma', 'time', 't1', 't2', 'tint'])
+        biarr = self.bispectra(mode="all", count="min")
+
+        # extract the telescope names and parameters
+        antennaNames = self.tarr['site'] #np.array(self.tkey.keys())
+        sefd = self.tarr['sefd']
+        antennaX = self.tarr['x']
+        antennaY = self.tarr['y']
+        antennaZ = self.tarr['z']
+        #antennaDiam = -np.ones(antennaX.shape) #todo: this is incorrect and there is just a dummy variable here
+        antennaDiam = sefd # replace antennaDiam with SEFD for radio observtions
+        
+        # create dictionary
+        union = {};
+        union = writeData.arrayUnion(antennaNames, union)
+
+        # extract the integration time
+        intTime = data['tint'][0]
+        if not all(data['tint'][0] == item for item in np.reshape(data['tint'], (-1)) ):
+            raise TypeError("The time integrations for each visibility are different")
+
+        # get visibility information
+        amp = data['amp']
+        phase = data['phase']
+        viserror = data['sigma']
+        u = data['u']
+        v = data['v']
+        
+        # convert antenna name strings to number identifiers
+        ant1 = writeData.convertStrings(data['t1'], union)
+        ant2 = writeData.convertStrings(data['t2'], union)
+        
+        # convert times to datetime objects
+        time = data['time']
+        dttime = np.array([datetime.datetime.utcfromtimestamp(x*60*60) for x in time]); #todo: these do not correspond to the acutal times
+        
+        # get the bispectrum information
+        bi = biarr['bispec']
+        t3amp = np.abs(bi);
+        t3phi = np.angle(bi, deg=1)
+        t3amperr = biarr['sigmab']
+        t3phierr = 180.0/np.pi * (1/t3amp) * t3amperr;
+        uClosure = np.transpose(np.array([np.array(biarr['u1']), np.array(biarr['u2'])]));
+        vClosure = np.transpose(np.array([np.array(biarr['v1']), np.array(biarr['v2'])]));
+        
+        # convert times to datetime objects
+        timeClosure = biarr['time']
+        dttimeClosure = np.array([datetime.datetime.utcfromtimestamp(x) for x in timeClosure]); #todo: these do not correspond to the acutal times
+
+        # convert antenna name strings to number identifiers
+        biarr_ant1 = writeData.convertStrings(biarr['t1'], union)
+        biarr_ant2 = writeData.convertStrings(biarr['t2'], union)
+        biarr_ant3 = writeData.convertStrings(biarr['t3'], union)
+        antOrder = np.transpose(np.array([biarr_ant1, biarr_ant2, biarr_ant3]))
+
+        # todo: check that putting the negatives on the phase and t3phi is correct
+        writeData.writeOIFITS(fname, self.ra, self.dec, self.rf, self.bw, intTime, amp, viserror, phase, viserror, u, v, ant1, ant2, dttime, 
+                              t3amp, t3amperr, t3phi, t3phierr, uClosure, vClosure, antOrder, dttimeClosure, antennaNames, antennaDiam, antennaX, antennaY, antennaZ)
+   
+        # Un-Normalizing by the total flux passed in - note this is changing the data inside the obs structure back to what it originally was
+        self.data['vis'] *= flux
+        self.data['sigma'] *= flux
+        
+        return
+        
+##################################################################################################
+# Object Construction Functions
+##################################################################################################    
+           
+def load_array(filename):
+    """Read an array from a text file and return an Array object
+    """
+    
+    tdata = np.loadtxt(filename,dtype=str)
+    if tdata.shape[1] != 5:
+        raise Exception("Array file should have format: (name, x, y, z, SEFD)") 
+    tdata = [np.array((x[0],float(x[1]),float(x[2]),float(x[3]),float(x[4])), dtype=DTARR) for x in tdata]
+    tdata = np.array(tdata)
+    return Array(tdata)
+      
+def load_obs_txt(filename):
+    """Read an observation from a text file and return an Obsdata object
+       text file has the same format as output from Obsdata.savedata()
+    """
+    
+    # Read the header parameters
+    file = open(filename)
+    src = string.join(file.readline().split()[2:])
+    ra = file.readline().split()
+    ra = float(ra[2]) + float(ra[4])/60. + float(ra[6])/3600.
+    dec = file.readline().split()
+    dec = np.sign(float(dec[2])) *(abs(float(dec[2])) + float(dec[4])/60. + float(dec[6])/3600.)
+    mjd = float(file.readline().split()[2])
+    rf = float(file.readline().split()[2]) * 1e9
+    bw = float(file.readline().split()[2]) * 1e9
+    phasecal = bool(file.readline().split()[2])
+    ampcal = bool(file.readline().split()[2])
+    file.readline()
+    file.readline()
+    
+    # read the tarr
+    line = file.readline().split()
+    tarr = []
+    while line[1][0] != "-":
+        tarr.append(np.array((line[1], line[2], line[3], line[4], line[5]), dtype=DTARR))
+        line = file.readline().split()
+    tarr = np.array(tarr, dtype=DTARR)   
+    file.close()
+
+    
+    # Load the data, convert to list format, return object
+    datatable = np.loadtxt(filename, dtype=str)
+    datatable2 = []
+    for row in datatable:
+        time = float(row[0])
+        tint = float(row[1])
+        t1 = row[2]
+        t2 = row[3]
+        el1 = float(row[4])
+        el2 = float(row[5])
+        tau1 = float(row[6])
+        tau2 = float(row[7])
+        u = float(row[8])
+        v = float(row[9])
+        vis = float(row[10]) * np.exp(1j * float(row[11]) * DEGREE)
+        if datatable.shape[1] == 17:
+            qvis = float(row[12]) * np.exp(1j * float(row[13]) * DEGREE)
+            uvis = float(row[14]) * np.exp(1j * float(row[15]) * DEGREE)
+            sigma = float(row[16])
+        elif datatable.shape[1] == 13:
+            qvis = 0+0j
+            uvis = 0+0j
+            sigma = float(row[12])
+        else:
+            raise Exception('Text file does not have the right number of fields!')
+            
+        datatable2.append(np.array((time, tint, t1, t2, el1, el2, tau1, tau2, 
+                                    u, v, vis, qvis, uvis, sigma), dtype=DTPOL))
+    
+    # Return the datatable                      
+    datatable2 = np.array(datatable2)
+    return Obsdata(ra, dec, rf, bw, datatable2, tarr, source=src, mjd=mjd, ampcal=ampcal, phasecal=phasecal)        
+
+def load_obs_maps(arrfile, obsspec, ifile, qfile=0, ufile=0, src='SgrA', mjd=0, ampcal=False, phasecal=False):
+    """Read an observation from a maps text file and return an Obsdata object
+       text file has the same format as output from Obsdata.savedata()
+    """
+    # Read telescope parameters from the array file
+    tdata = np.loadtxt(arrfile, dtype=str)
+    tdata = [np.array((x[0],float(x[1]),float(x[2]),float(x[3]),float(x[-1])), dtype=DTARR) for x in tdata]
+    tdata = np.array(tdata)
+
+    # Read parameters from the obs_spec
+    f = open(obsspec)
+    stop = False
+    while not stop:
+        line = f.readline().split()
+        if line==[] or line[0]=='\\':
+            continue
+        elif line[0] == 'FOV_center_RA':
+            x = line[2].split(':')
+            ra = float(x[0]) + float(x[1])/60. + float(x[2])/3600.
+        elif line[0] == 'FOV_center_Dec':
+            x = line[2].split(':')
+            dec = np.sign(float(x[0])) * (abs(float(x[0])) + float(x[1])/60. + float(x[2])/3600.)
+        elif line[0] == 'Corr_int_time':
+            tint = float(line[2])
+        elif line[0] == 'Corr_chan_bw':  #!AC what if multiple channels?
+            bw = float(line[2]) * 1e6 #MHz
+        elif line[0] == 'Channel': #!AC what if multiple scans with different params?
+            rf = float(line[2].split(':')[0]) * 1e6
+        elif line[0] == 'Scan_start':
+            x = line[2].split(':') #!AC properly compute MJD! 
+        elif line[0] == 'Endscan':
+            stop=True
+    f.close()
+    
+    # Load the data, convert to list format, return object
+    datatable = []
+    f = open(ifile)
+    
+    for line in f:
+        line = line.split()
+        if not (line[0] in ['UV', 'Scan','\n']):
+            time = line[0].split(':')
+            time = float(time[2]) + float(time[3])/60. + float(time[4])/3600.
+            u = float(line[1]) * 1000
+            v = float(line[2]) * 1000
+            bl = line[4].split('-')
+            t1 = tdata[int(bl[0])-1]['site']
+            t2 = tdata[int(bl[1])-1]['site']
+            el1 = 0.
+            el2 = 0.
+            tau1 = 0.
+            tau2 = 0.
+            vis = float(line[7][:-1]) * np.exp(1j*float(line[8][:-1])*DEGREE)
+            sigma = float(line[10])
+            datatable.append(np.array((time, tint, t1, t2, el1, el2, tau1, tau2, 
+                                        u, v, vis, 0.0,0.0, sigma), dtype=DTPOL))
+    
+    datatable = np.array(datatable)
+    #!AC: qfile and ufile must have exactly the same format as ifile
+    #!AC: add some consistency check 
+    if not qfile==0:
+        f = open(qfile)
+        i = 0
+        for line in f:
+            line = line.split()
+            if not (line[0] in ['UV', 'Scan','\n']):
+                datatable[i]['qvis'] = float(line[7][:-1]) * np.exp(1j*float(line[8][:-1])*DEGREE)
+                i += 1
+            
+    if not ufile==0:
+        f = open(ufile)
+        i = 0
+        for line in f:
+            line = line.split()
+            if not (line[0] in ['UV', 'Scan','\n']):
+                datatable[i]['uvis'] = float(line[7][:-1]) * np.exp(1j*float(line[8][:-1])*DEGREE)
+                i += 1                                
+    
+    # Return the datatable                      
+    return Obsdata(ra, dec, rf, bw, datatable, tdata, source=src, mjd=mjd)        
+
+def load_obs_uvfits(filename, flipbl=False):
+    """Load uvfits data from a uvfits file.
+    """
+        
+    # Load the uvfits file
+    hdulist = fits.open(filename)
+    header = hdulist[0].header
+    data = hdulist[0].data
+    
+    # Load the array data
+    tnames = hdulist['AIPS AN'].data['ANNAME']
+    tnums = hdulist['AIPS AN'].data['NOSTA'] - 1
+    xyz = hdulist['AIPS AN'].data['STABXYZ']
+    try:
+        sefd = hdulist['AIPS AN'].data['SEFD']
+    except KeyError:
+        print "Warning! no SEFD data in UVfits file"
+        sefd = np.zeros(len(tnames))
+        
+    tarr = [np.array((tnames[i], xyz[i][0], xyz[i][1], xyz[i][2], sefd[i]),
+            dtype=DTARR) for i in range(len(tnames))]
+            
+    tarr = np.array(tarr)
+    
+    # Various header parameters
+    ra = header['OBSRA'] * 12./180.
+    dec = header['OBSDEC']   
+    src = header['OBJECT']
+    if header['CTYPE4'] == 'FREQ':
+        rf = header['CRVAL4']
+        bw = header['CDELT4'] 
+    else: raise Exception('Cannot find observing frequency!')
+    
+    
+    # Mask to screen bad data
+    rrweight = data['DATA'][:,0,0,0,0,0,2]
+    llweight = data['DATA'][:,0,0,0,0,1,2]
+    rlweight = data['DATA'][:,0,0,0,0,2,2]
+    lrweight = data['DATA'][:,0,0,0,0,3,2]
+    mask = (rrweight > 0) * (llweight > 0) * (rlweight > 0) * (lrweight > 0)
+    
+    # Obs Times
+    jds = data['DATE'][mask]
+    mjd = int(jdtomjd(np.min(jds)))
+    
+    #!AC: There seems to be different behavior here - 
+    #!AC: BU puts date in _DATE 
+    if len(set(data['DATE'])) > 2:
+        times = np.array([mjdtogmt(jdtomjd(jd)) for jd in jds])
+    else:
+        times = data['_DATE'][mask] * 24.0
+    
+    # Integration times
+    tints = data['INTTIM'][mask]
+    
+    # Sites - add names
+    t1 = data['BASELINE'][mask].astype(int)/256
+    t2 = data['BASELINE'][mask].astype(int) - t1*256
+    t1 = t1 - 1
+    t2 = t2 - 1
+    scopes_num = np.sort(list(set(np.hstack((t1,t2)))))
+    t1 = np.array([tarr[i]['site'] for i in t1])
+    t2 = np.array([tarr[i]['site'] for i in t2])
+    
+    # Elevations (not in BU files)
+    try: 
+        el1 = data['ELEV1'][mask]
+        el2 = data['ELEV2'][mask]
+    except KeyError:
+        el1 = el2 = np.zeros(len(t1))
+
+    # Opacities (not in BU files)
+    try: 
+        tau1 = data['TAU1'][mask]
+        tau2 = data['TAU2'][mask]
+    except KeyError:
+        tau1 = tau2 = np.zeros(len(t1))
+        
+    # Convert uv in lightsec to lambda by multiplying by rf
+    try:
+        u = data['UU---SIN'][mask] * rf
+        v = data['VV---SIN'][mask] * rf    
+    except KeyError:   
+        try:
+            u = data['UU'][mask] * rf
+            v = data['VV'][mask] * rf
+        except KeyError:
+            try:
+                u = data['UU--'][mask] * rf
+                v = data['VV--'][mask] * rf
+            except KeyError:
+                raise Exception("Cant figure out column label for UV coords")
+                    
+    # Get vis data
+    rr = data['DATA'][:,0,0,0,0,0,0][mask] + 1j*data['DATA'][:,0,0,0,0,0,1][mask]
+    ll = data['DATA'][:,0,0,0,0,1,0][mask] + 1j*data['DATA'][:,0,0,0,0,1,1][mask]
+    rl = data['DATA'][:,0,0,0,0,2,0][mask] + 1j*data['DATA'][:,0,0,0,0,2,1][mask]
+    lr = data['DATA'][:,0,0,0,0,3,0][mask] + 1j*data['DATA'][:,0,0,0,0,3,1][mask]
+    rrsig = 1/np.sqrt(rrweight[mask])
+    llsig = 1/np.sqrt(llweight[mask])
+    rlsig = 1/np.sqrt(rlweight[mask])
+    lrsig = 1/np.sqrt(lrweight[mask])
+    
+    # Form stokes parameters
+    ivis = (rr + ll)/2.0
+    qvis = (rl + lr)/2.0
+    uvis = (rl - lr)/(2.0j)
+    isig = np.sqrt(rrsig**2 + llsig**2)/2.0
+    qsig = np.sqrt(rlsig**2 + lrsig**2)/2.0
+    usig = qsig
+    
+    # !AC Should sigma be the avg of the stokes sigmas, or just the I sigma?  
+    sigma = isig 
+    
+    # !AC reverse sign of baselines for correct imaging?
+    if flipbl:
+        u = -u
+        v = -v
+    
+    # Make a datatable
+    # !AC Can I make this faster?
+    datatable = []
+    for i in xrange(len(times)):
+        datatable.append(np.array((
+                           times[i], tints[i], 
+                           t1[i], t2[i], el1[i], el2[i], tau1[i], tau2[i], 
+                           u[i], v[i],
+                           ivis[i], qvis[i], uvis[i], sigma[i]
+                           ), dtype=DTPOL
+                         ))
+    datatable = np.array(datatable)
+
+    return Obsdata(ra, dec, rf, bw, datatable, tarr, source=src, mjd=mjd, ampcal=True, phasecal=True)
+
+def load_obs_oifits(filename, flux=1.0):
+    """Load data from an oifits file
+       Does NOT currently support polarization
+    """
+    
+    print 'Warning: load_obs_oifits does NOT currently support polarimetric data!' 
+    #open oifits file and get visibilities
+    oidata=oifits.open(filename)
+    vis_data = oidata.vis
+    
+    # get source info
+    src = oidata.target[0].target
+    ra = oidata.target[0].raep0.angle
+    dec = oidata.target[0].decep0.angle
+    
+    # get annena info
+    nAntennas = len(oidata.array[oidata.array.keys()[0]].station)
+    #sites = np.array([str((oidata.array[oidata.array.keys()[0]].station[i])).replace(" ", "") for i in range(nAntennas)])
+    sites = np.array([oidata.array[oidata.array.keys()[0]].station[i].sta_name for i in range(nAntennas)])
+    arrayX = oidata.array[oidata.array.keys()[0]].arrxyz[0]
+    arrayY = oidata.array[oidata.array.keys()[0]].arrxyz[1]
+    arrayZ = oidata.array[oidata.array.keys()[0]].arrxyz[2]
+    x = np.array([arrayX + oidata.array[oidata.array.keys()[0]].station[i].staxyz[0] for i in range(nAntennas)])
+    y = np.array([arrayY + oidata.array[oidata.array.keys()[0]].station[i].staxyz[1] for i in range(nAntennas)])
+    z = np.array([arrayZ + oidata.array[oidata.array.keys()[0]].station[i].staxyz[2] for i in range(nAntennas)])
+    
+    # get wavelength and corresponding frequencies
+    wavelength = oidata.wavelength[oidata.wavelength.keys()[0]].eff_wave
+    nWavelengths = wavelength.shape[0]
+    bandpass = oidata.wavelength[oidata.wavelength.keys()[0]].eff_band
+    frequency = C/wavelength
+    # todo: this result seems wrong...
+    bw = np.mean(2*(np.sqrt( bandpass**2*frequency**2 + C**2) - C)/bandpass)
+    rf = np.mean(frequency)
+    
+    # get the u-v point for each visibility
+    u = np.array([vis_data[i].ucoord/wavelength for i in range(len(vis_data))])
+    v = np.array([vis_data[i].vcoord/wavelength for i in range(len(vis_data))])
+    
+    # get visibility info - currently the phase error is not being used properly
+    amp = np.array([vis_data[i]._visamp for i in range(len(vis_data))])
+    phase = np.array([vis_data[i]._visphi for i in range(len(vis_data))])
+    amperr = np.array([vis_data[i]._visamperr for i in range(len(vis_data))])
+    visphierr = np.array([vis_data[i]._visphierr for i in range(len(vis_data))])
+    timeobs = np.array([vis_data[i].timeobs for i in range(len(vis_data))]) #convert to single number
+    #return timeobs
+    #AC - datetime not working!!!
+    time = np.transpose(np.tile(np.array([(ttime.mktime((timeobs[i] + datetime.timedelta(days=1)).timetuple()))/(60.0*60.0) 
+                                        for i in range(len(timeobs))]), [nWavelengths, 1]))
+
+    #time = np.transpose(np.tile(np.array([(ttime.mktime(timeobs[i].timetuple()) - ttime.mktime(datetime.datetime.utcfromtimestamp(0).timetuple()))/(60.0*60.0) 
+    #                                      for i in range(len(timeobs))]), [nWavelengths, 1]))
+    
+    # integration time
+    tint = np.array([vis_data[i].int_time for i in range(len(vis_data))])
+    if not all(tint[0] == item for item in np.reshape(tint, (-1)) ):
+        raise TypeError("The time integrations for each visibility are different")
+    tint = tint[0]
+    tint = tint * np.ones( amp.shape )
+
+    # get telescope names for each visibility
+    t1 = np.transpose(np.tile( np.array([ vis_data[i].station[0].sta_name for i in range(len(vis_data))]), [nWavelengths,1]))
+    t2 = np.transpose(np.tile( np.array([ vis_data[i].station[1].sta_name for i in range(len(vis_data))]), [nWavelengths,1]))
+    #t1 = np.transpose(np.tile( np.array([ str(vis_data[i].station[0]).replace(" ", "") for i in range(len(vis_data))]), [nWavelengths,1]))
+    #t2 = np.transpose(np.tile( np.array([ str(vis_data[i].station[1]).replace(" ", "") for i in range(len(vis_data))]), [nWavelengths,1]))
+
+    # dummy variables
+    el1 = -np.ones(amp.shape)
+    el2 = -np.ones(amp.shape)
+    tau1 = -np.ones(amp.shape)
+    tau2 = -np.ones(amp.shape)
+    qvis = -np.ones(amp.shape)
+    uvis = -np.ones(amp.shape)
+    sefd = -np.ones(x.shape)
+
+    # vectorize
+    time = time.ravel()
+    tint = tint.ravel()
+    t1 = t1.ravel()
+    t2 = t2.ravel()
+    el1 = el1.ravel()
+    el2 = el2.ravel()
+    tau1 = tau1.ravel()
+    tau2 = tau2.ravel()
+    u = u.ravel()
+    v = v.ravel()
+    vis = amp.ravel() * np.exp ( -1j * phase.ravel() * np.pi/180.0 )
+    qvis = qvis.ravel()
+    uvis = uvis.ravel()
+    amperr = amperr.ravel()
+
+    #TODO - check that we are properly using the error from the amplitude and phase
+
+    # create data tables
+    datatable = np.array([ (time[i], tint[i], t1[i], t2[i], el1[i], el2[i], tau1[i], tau2[i], u[i], v[i], flux*vis[i], qvis[i], uvis[i], flux*amperr[i]) for i in range(len(vis))], dtype=DTPOL)
+    tarr = np.array([ (sites[i], x[i], y[i], z[i], sefd[i]) for i in range(nAntennas)], dtype=DTARR)
+
+    # return object
+    return Obsdata(ra, dec, rf, bw, datatable, tarr, source=src, mjd=time[0], ampcal=False, phasecal=False)
+    
+def load_im_txt(filename, pulse=pulses.deltaPulse2D):
+    """Read in an image from a text file and create an Image object
+       Text file should have the same format as output from Image.save_txt()
+       Make sure the header has exactly the same form!
+    """
+    
+    # TODO !AC should pulse type be in header?
+    # Read the header
+    file = open(filename)
+    src = string.join(file.readline().split()[2:])
+    ra = file.readline().split()
+    ra = float(ra[2]) + float(ra[4])/60. + float(ra[6])/3600.
+    dec = file.readline().split()
+    dec = np.sign(float(dec[2])) *(abs(float(dec[2])) + float(dec[4])/60. + float(dec[6])/3600.)
+    mjd = float(file.readline().split()[2])
+    rf = float(file.readline().split()[2]) * 1e9
+    xdim = file.readline().split()
+    xdim_p = int(xdim[2])
+    psize_x = float(xdim[4])*RADPERAS/xdim_p
+    ydim = file.readline().split()
+    ydim_p = int(ydim[2])
+    psize_y = float(ydim[4])*RADPERAS/ydim_p
+    file.close()
+    
+    if psize_x != psize_y:
+        raise Exception("Pixel dimensions in x and y are inconsistent!")
+    
+    # Load the data, convert to list format, make object
+    datatable = np.loadtxt(filename, dtype=float)
+    image = datatable[:,2].reshape(ydim_p, xdim_p)
+    outim = Image(image, psize_x, ra, dec, rf=rf, source=src, mjd=mjd, pulse=pulse)
+    
+    # Look for Stokes Q and U
+    qimage = uimage = np.zeros(image.shape)
+    if datatable.shape[1] == 5:
+        qimage = datatable[:,3].reshape(ydim_p, xdim_p)
+        uimage = datatable[:,4].reshape(ydim_p, xdim_p)
+    
+    if np.any((qimage != 0) + (uimage != 0)):
+        print 'Loaded Stokes I, Q, and U images'
+        outim.add_qu(qimage, uimage)
+    else:
+        print 'Loaded Stokes I image only'
+    
+    return outim
+    
+def load_im_fits(filename, punit="deg", pulse=pulses.deltaPulse2D):
+    """Read in an image from a FITS file and create an Image object
+    """
+    # TODO !AC should pulse type be in header?
+
+    # Radian or Degree?
+    if punit=="deg":
+        pscl = DEGREE
+    elif punit=="rad":
+        pscl = 1.0
+    elif punit=="uas":
+        pscl = RADPERUAS
+        
+    # Open the FITS file
+    hdulist = fits.open(filename)
+    
+    # Assume stokes I is the primary hdu
+    header = hdulist[0].header
+    
+    # Read some header values
+    ra = header['OBSRA']*12/180.
+    dec = header['OBSDEC']
+    xdim_p = header['NAXIS1']
+    psize_x = np.abs(header['CDELT1']) * pscl
+    dim_p = header['NAXIS2']
+    psize_y = np.abs(header['CDELT2']) * pscl
+    
+    if 'MJD' in header.keys(): mjd = header['MJD']
+    else: mjd = 48277.0 
+    
+    if 'FREQ' in header.keys(): rf = header['FREQ']
+    else: rf = 230e9
+    
+    if 'OBJECT' in header.keys(): src = header['OBJECT']
+    else: src = 'SgrA'
+    
+    # Get the image and create the object
+    data = hdulist[0].data
+    data = data.reshape((data.shape[-2],data.shape[-1]))
+    image = data[::-1,:] # flip y-axis!
+    outim = Image(image, psize_x, ra, dec, rf=rf, source=src, mjd=mjd, pulse=pulse)
+    
+    # Look for Stokes Q and U
+    qimage = uimage = np.array([])
+    for hdu in hdulist[1:]:
+        header = hdu.header
+        data = hdu.data
+        data = data.reshape((data.shape[-2],data.shape[-1]))
+        if 'STOKES' in header.keys() and header['STOKES'] == 'Q':
+            qimage = data[::-1,:] # flip y-axis!
+        if 'STOKES' in header.keys() and header['STOKES'] == 'U':
+            uimage = data[::-1,:] # flip y-axis!
+    if qimage.shape == uimage.shape == image.shape:
+        print 'Loaded Stokes I, Q, and U images'
+        outim.add_qu(qimage, uimage)
+    else:
+        print 'Loaded Stokes I image only'
+                
+    return outim
+
+##################################################################################################
+# Image Construction Functions
+##################################################################################################
+
+def resample_square(im, xdim_new, ker_size=5):
+	"""Return a new image object that is resampled to the new dimensions xdim x ydim"""
+	
+	# !!???
+	# !AC TODO work with not square image? New xdim & ydim must be compatible!
+	if im.xdim != im.ydim:
+		raise Exception("Image must be square (for now)!")
+	if im.pulse == pulses.deltaPulse2D:
+		raise Exception("This function only works on continuously parametrized images: does not work with delta pulses!")
+	
+	ydim_new = xdim_new
+	fov = im.xdim * im.psize
+	psize_new = fov / xdim_new
+	ij = np.array([[[i*im.psize + (im.psize*im.xdim)/2.0 - im.psize/2.0, j*im.psize + (im.psize*im.ydim)/2.0 - im.psize/2.0]
+                    for i in np.arange(0, -im.xdim, -1)] 
+                    for j in np.arange(0, -im.ydim, -1)]).reshape((im.xdim*im.ydim, 2))
+	
+	def im_new(x,y):
+		mask = (((x - ker_size*im.psize/2.0) < ij[:,0]) * (ij[:,0] < (x + ker_size*im.psize/2.0)) * ((y-ker_size*im.psize/2.0) < ij[:,1]) * (ij[:,1] < (y+ker_size*im.psize/2.0))).flatten()
+		return np.sum([im.imvec[n] * im.pulse(x-ij[n,0], y-ij[n,1], im.psize, dom="I") for n in np.arange(len(im.imvec))[mask]])
+	
+	out = np.array([[im_new(x*psize_new + (psize_new*xdim_new)/2.0 - psize_new/2.0, y*psize_new + (psize_new*ydim_new)/2.0 - psize_new/2.0)
+                      for x in np.arange(0, -xdim_new, -1)] 
+                      for y in np.arange(0, -ydim_new, -1)] )    
+	
+	# TODO !AC check if this normalization is correct!
+	out = out * np.sum(im.imvec)/np.sum(out)
+	return Image(out, psize_new, im.ra, im.dec, rf=im.rf, source=im.source, mjd=im.mjd, pulse=im.pulse)
+	
+def make_square(obs, npix, fov,pulse=pulses.deltaPulse2D):
+    """Make an empty prior image
+       obs is an observation object
+       fov is in radians
+    """ 
+    pdim = fov/npix
+    im = np.zeros((npix,npix))
+    return Image(im, pdim, obs.ra, obs.dec, rf=obs.rf, source=obs.source, mjd=obs.mjd, pulse=pulse)
+
+def add_flat(im, flux):
+    """Add flat background to an image""" 
+    
+    imout = (im.imvec + (flux/float(len(im.imvec))) * np.ones(len(im.imvec))).reshape(im.ydim,im.xdim)
+    out = Image(imout, im.psize, im.ra, im.dec, rf=im.rf, source=im.source, mjd=im.mjd, pulse=im.pulse) 
+    return out
+
+def add_tophat(im, flux, radius):
+    """Add tophat flux to an image""" 
+    xfov = im.xdim * im.psize
+    yfov = im.ydim * im.psize
+    
+    # !AC handle actual zeros?
+    hat = np.array([[1.0 if np.sqrt(i**2+j**2) <= radius else EP
+                      for i in np.arange(xfov/2., -xfov/2., -im.psize)] 
+                      for j in np.arange(yfov/2., -yfov/2., -im.psize)])        
+    
+    # !AC think more carefully about the different cases for array size here
+    hat = hat[0:im.ydim, 0:im.xdim]
+    
+    imout = im.imvec.reshape(im.ydim, im.xdim) + (hat * flux/np.sum(hat))
+    out = Image(imout, im.psize, im.ra, im.dec, rf=im.rf, source=im.source, mjd=im.mjd) 
+    return out
+
+def add_gauss(im, flux, beamparams, x=0, y=0):
+    """Add a gaussian to an image
+       beamparams is [fwhm_maj, fwhm_min, theta], all in rad
+       x,y are gaussian position in rad
+       theta is the orientation angle measured E of N
+    """ 
+    
+    #xfov = im.xdim * im.psize
+    #yfov = im.ydim * im.psize
+    sigma_maj = beamparams[0] / (2. * np.sqrt(2. * np.log(2.))) 
+    sigma_min = beamparams[1] / (2. * np.sqrt(2. * np.log(2.)))
+    cth = np.cos(beamparams[2])
+    sth = np.sin(beamparams[2])
+
+    #gauss = np.array([[np.exp(-((j-y)*cth + (i-x)*sth)**2/(2*sigma_maj**2) - ((i-x)*cth - (j-y)*sth)**2/(2.*sigma_min**2))
+    #                  for i in np.arange(xfov/2., -xfov/2., -im.psize)] 
+    #                  for j in np.arange(yfov/2., -yfov/2., -im.psize)])                        
+    
+    gauss = np.array([[np.exp(-((j-y)*cth + (i-x)*sth)**2/(2*sigma_maj**2) - ((i-x)*cth - (j-y)*sth)**2/(2.*sigma_min**2))
+                      for i in (np.arange(0,-im.xdim,-1)*im.psize + (im.psize*im.xdim)/2.0 - im.psize/2.0)] 
+                      for j in (np.arange(0,-im.ydim,-1)*im.psize + (im.psize*im.ydim)/2.0 - im.psize/2.0 )]) 
+  
+    # !AC think more carefully about the different cases for array size here
+    gauss = gauss[0:im.ydim, 0:im.xdim]
+    
+    imout = im.imvec.reshape(im.ydim, im.xdim) + (gauss * flux/np.sum(gauss))
+    out = Image(imout, im.psize, im.ra, im.dec, rf=im.rf, source=im.source, mjd=im.mjd, pulse=im.pulse)
+    return out
+
+
+def add_const_m(im, mag, angle):
+    """Add a constant fractional polarization to image
+       angle is in radians""" 
+    
+    if not (0 < mag < 1):
+        raise Exception("fractional polarization magnitude must be beween 0 and 1!")
+    
+    imi = im.imvec.reshape(im.ydim,im.xdim)    
+    imq = qimage(im.imvec, mag * np.ones(len(im.imvec)), angle*np.ones(len(im.imvec))).reshape(im.ydim,im.xdim)
+    imu = uimage(im.imvec, mag * np.ones(len(im.imvec)), angle*np.ones(len(im.imvec))).reshape(im.ydim,im.xdim)
+    out = Image(imi, im.psize, im.ra, im.dec, rf=im.rf, source=im.source, mjd=im.mjd, pulse=im.pulse)
+    out.add_qu(imq, imu)
+    return out
+    
+##################################################################################################
+# Image domain blurring Functions
+##################################################################################################
+def blur_gauss(image, beamparams, frac, frac_pol=0):
+    """Blur image with a Gaussian beam defined by beamparams
+       beamparams is [FWHMmaj, FWHMmin, theta], all in radian
+    """
+    
+    im = (image.imvec).reshape(image.ydim, image.xdim)
+    if len(image.qvec):
+        qim = (image.qvec).reshape(image.ydim, image.xdim)
+        uim = (image.uvec).reshape(image.ydim, image.xdim)
+    xfov = image.xdim * image.psize
+    yfov = image.ydim * image.psize
+    
+    if beamparams[0] > 0.0:
+        sigma_maj = frac * beamparams[0] / (2. * np.sqrt(2. * np.log(2.))) 
+        sigma_min = frac * beamparams[1] / (2. * np.sqrt(2. * np.log(2.))) 
+        cth = np.cos(beamparams[2])
+        sth = np.sin(beamparams[2])
+        gauss = np.array([[np.exp(-(j*cth + i*sth)**2/(2*sigma_maj**2) - (i*cth - j*sth)**2/(2.*sigma_min**2))
+                                  for i in np.arange(xfov/2., -xfov/2., -image.psize)] 
+                                  for j in np.arange(yfov/2., -yfov/2., -image.psize)])
+
+        # !AC think more carefully about the different image size cases here
+        gauss = gauss[0:image.ydim, 0:image.xdim]
+        gauss = gauss / np.sum(gauss) # normalize to 1
+        
+        # Convolve
+        im = scipy.signal.fftconvolve(gauss, im, mode='same')
+
+
+    if frac_pol:
+        if not len(image.qvec):
+            raise Exception("There is no polarized image!")
+                
+        sigma_maj = frac_pol * beamparams[0] / (2. * np.sqrt(2. * np.log(2.))) 
+        sigma_min = frac_pol * beamparams[1] / (2. * np.sqrt(2. * np.log(2.))) 
+        cth = np.cos(beamparams[2])
+        sth = np.sin(beamparams[2])
+        gauss = np.array([[np.exp(-(j*cth + i*sth)**2/(2*sigma_maj**2) - (i*cth - j*sth)**2/(2.*sigma_min**2))
+                                  for i in np.arange(xfov/2., -xfov/2., -image.psize)] 
+                                  for j in np.arange(yfov/2., -yfov/2., -image.psize)])
+        
+        # !AC think more carefully about the different cases here
+        gauss = gauss[0:image.ydim, 0:image.xdim]
+        gauss = gauss / np.sum(gauss) # normalize to 1        
+        
+        # Convolve
+        qim = scipy.signal.fftconvolve(gauss, qim, mode='same')
+        uim = scipy.signal.fftconvolve(gauss, uim, mode='same')
+                                  
+    
+    out = Image(im, image.psize, image.ra, image.dec, rf=image.rf, source=image.source, mjd=image.mjd, pulse=image.pulse)                        
+    if len(image.qvec):
+        out.add_qu(qim, uim)
+    return out  
+        
+##################################################################################################
+# Scattering Functions
+##################################################################################################
+def deblur(obs):
+    """Deblur the observation obs by dividing with the Sgr A* scattering kernel.
+       Returns a new observation.
+    """
+    
+    datatable = np.array(obs.data, copy=True)
+    vis = datatable['vis']
+    qvis = datatable['qvis']
+    uvis = datatable['uvis']
+    sigma = datatable['sigma']
+    u = datatable['u']
+    v = datatable['v']
+    
+    for i in range(len(vis)):
+        ker = sgra_kernel_uv(obs.rf, u[i], v[i])
+        vis[i] = vis[i] / ker
+        qvis[i] = qvis[i] / ker
+        uvis[i] = uvis[i] / ker
+        sigma[i] = sigma[i] / ker
+    
+    datatable['vis'] = vis
+    datatable['qvis'] = qvis
+    datatable['uvis'] = uvis
+    datatable['sigma'] = sigma
+    
+    obsdeblur = Obsdata(obs.ra, obs.dec, obs.rf, obs.bw, datatable, obs.tarr)
+    return obsdeblur
+    
+def sgra_kernel_uv(rf, u, v):
+    """Return the value of the Sgr A* scattering kernel at a given u,v pt (in lambda), 
+       at a given frequency rf (in Hz).
+       Values from Bower et al.
+    """
+    
+    lcm = (C/rf) * 100 # in cm
+    sigma_maj = FWHM_MAJ * (lcm**2) / (2*np.sqrt(2*np.log(2))) * RADPERUAS
+    sigma_min = FWHM_MIN * (lcm**2) / (2*np.sqrt(2*np.log(2))) * RADPERUAS
+    theta = POS_ANG * DEGREE
+    
+    
+    # Covarience matrix
+    a = (sigma_min * np.cos(theta))**2 + (sigma_maj*np.sin(theta))**2
+    b = (sigma_maj * np.cos(theta))**2 + (sigma_min*np.sin(theta))**2
+    c = (sigma_min**2 - sigma_maj**2) * np.cos(theta) * np.sin(theta)
+    m = np.array([[a, c], [c, b]])
+    uv = np.array([u,v])
+    
+    
+    x2 = np.dot(uv, np.dot(m, uv))
+    g = np.exp(-2 * np.pi**2 * x2)
+    
+    return g
+
+def sgra_kernel_params(rf):
+    """Return elliptical gaussian parameters in radian for the Sgr A* scattering ellipse at a given frequency
+       Values from Bower et al.
+    """
+    
+    lcm = (C/rf) * 100 # in cm
+    fwhm_maj_rf = FWHM_MAJ * (lcm**2)  * RADPERUAS
+    fwhm_min_rf = FWHM_MIN * (lcm**2)  * RADPERUAS
+    theta = POS_ANG * DEGREE
+    
+    return np.array([fwhm_maj_rf, fwhm_min_rf, theta])
+                                     
+##################################################################################################
+# Other Functions
+##################################################################################################
+
+def paritycompare(perm1, perm2):
+    """Compare the parity of two permutations.
+       Assume both lists are equal length and with same elements
+       Copied from: http://stackoverflow.com/questions/1503072/how-to-check-if-permutations-have-equal-parity
+    """
+    
+    perm2 = list(perm2)
+    perm2_map = dict((v, i) for i,v in enumerate(perm2))
+    transCount=0
+    for loc, p1 in enumerate(perm1):
+        p2 = perm2[loc]
+        if p1 != p2:
+            sloc = perm2_map[p1]
+            perm2[loc], perm2[sloc] = p1, p2
+            perm2_map[p1], perm2_map[p2] = sloc, loc
+            transCount += 1
+    
+    if not (transCount % 2): return 1
+    else: return  -1
+    
+def merr(sigma, I, m):
+    """Return the error in mbreve real and imaginary parts"""
+    return sigma * np.sqrt((2 + np.abs(m)**2)/ (np.abs(I) ** 2))
+       
+def ticks(axisdim, psize, nticks=8):
+    """Return a list of ticklocs and ticklabels
+       psize should be in desired units
+    """
+    
+    axisdim = int(axisdim)
+    nticks = int(nticks)
+    if not axisdim % 2: axisdim += 1
+    if nticks % 2: nticks -= 1
+    tickspacing = float((axisdim-1))/nticks
+    ticklocs = np.arange(0, axisdim+1, tickspacing)
+    ticklabels= np.around(psize * np.arange((axisdim-1)/2., -(axisdim)/2., -tickspacing), decimals=1)
+    return (ticklocs, ticklabels)
+    
+def rastring(ra):
+    """Convert a ra in fractional hours to formatted string"""
+    h = int(ra)
+    m = int((ra-h)*60.)
+    s = (ra-h-m/60.)*3600.
+    out = "%2i h %2i m %2.4f s" % (h,m,s)
+    return out 
+
+def decstring(dec):
+    """Convert a dec in fractional degrees to formatted string"""
+    
+    deg = int(dec)
+    m = int((abs(dec)-abs(deg))*60.)
+    s = (abs(dec)-abs(deg)-m/60.)*3600.
+    out = "%2i deg %2i m %2.4f s" % (deg,m,s)
+    return out
+
+def gmtstring(gmt):
+    """Convert a gmt in fractional hours to formatted string"""
+    
+    if gmt > 24.0: gmt = gmt-24.0
+    h = int(gmt)
+    m = int((gmt-h)*60.)
+    s = (gmt-h-m/60.)*3600.
+    out = "%02i:%02i:%2.4f" % (h,m,s)
+    return out 
+
+def fracmjd(mjd, gmt):
+    """Convert a int mjd + gmt (frac. hr.) into a fractional mjd"""
+    
+    return int(mjd) + gmt/24.
+
+def mjdtogmt(mjd):
+    """Return the gmt of a fractional mjd, in days"""
+    
+    return (mjd - int(mjd)) * 24.0
+    
+def jdtomjd(jd):
+    """Return the mjd of a jd"""
+    
+    return jd - 2400000.5
+    
+def earthrot(vec, theta):
+    """Rotate a vector about the z-direction by theta (degrees)"""
+    
+    x = theta * DEGREE
+    return np.dot(np.array(((np.cos(x),-np.sin(x),0),(np.sin(x),np.cos(x),0),(0,0,1))),vec)
+
+def elev(obsvec, sourcevec):
+    """Return the elevation of a source with respect to an observer in degrees"""
+    anglebtw = np.dot(obsvec,sourcevec)/np.linalg.norm(obsvec)/np.linalg.norm(sourcevec)
+    el = 90 - np.arccos(anglebtw)/DEGREE
+    return el
+        
+def elevcut(obsvec,sourcevec):
+    """Return True if a source is observable by a telescope vector"""
+    angle = elev(obsvec, sourcevec)
+    return ELEV_LOW < angle < ELEV_HIGH
+
+        
+def blnoise(sefd1, sefd2, tint, bw):
+    """Determine the standard deviation of Gaussian thermal noise on a baseline (2-bit quantization)"""
+    
+    return np.sqrt(sefd1*sefd2/(2*bw*tint))/0.88
+
+def cerror(sigma):
+    """Return a complex number drawn from a circular complex Gaussian of zero mean"""
+    
+    return np.random.normal(loc=0,scale=sigma) + 1j*np.random.normal(loc=0,scale=sigma)
+
+def hashrandn(*args):
+    """set the seed according to a collection of arguments and return random gaussian var"""
+    np.random.seed(hash(",".join(map(repr,args))) % 4294967295)
+    return np.random.randn()
+
+def hashrand(*args):
+    """set the seed according to a collection of arguments and return random number in 0,1"""
+    np.random.seed(hash(",".join(map(repr,args))) % 4294967295)
+    return np.random.rand()
+
+      
+def ftmatrix(pdim, xdim, ydim, uvlist, pulse=pulses.deltaPulse2D):
+    """Return a DFT matrix for the xdim*ydim image with pixel width pdim
+       that extracts spatial frequencies of the uv points in uvlist.
+    """
+
+    # TODO : there is a residual value for the center being around 0, maybe we should chop this off to be exactly 0
+    xlist = np.arange(0,-xdim,-1)*pdim + (pdim*xdim)/2.0 - pdim/2.0
+    ylist = np.arange(0,-ydim,-1)*pdim + (pdim*ydim)/2.0 - pdim/2.0
+
+    # Fortunately, this works for both uvlist recarrays and ndarrays, but be careful!
+    ftmatrices = [pulse(2*np.pi*uv[0], 2*np.pi*uv[1], pdim, dom="F") * np.outer(np.exp(-2j*np.pi*ylist*uv[1]), np.exp(-2j*np.pi*xlist*uv[0])) for uv in uvlist] #list of matrices at each omega
+    ftmatrices = np.reshape(np.array(ftmatrices), (len(uvlist), xdim*ydim))
+    return ftmatrices
+
+def amp_debias(vis, sigma):
+    """Return debiased visibility amplitudes"""
+    deb2 = np.abs(vis)**2 - np.abs(sigma)**2
+    if type(deb2) == float or type(deb2)==np.float64:
+        if deb2 < 0.0: return 0.0
+        else: return np.sqrt(deb2)
+    else:
+        lowsnr = deb2 < 0.0
+        deb2[lowsnr] = 0.0
+        return np.sqrt(deb2)
+    
+def add_noise(obs, opacity_errs=True, ampcal=True, phasecal=True, gainp=GAINPDEF):
+    """Re-compute sigmas from SEFDS and add noise with gain & phase errors
+       Be very careful using outside of Image.observe!"""   
+    
+    if (not opacity_errs) and (not ampcal):
+        raise Exception("ampcal=False requires opacity_errs=True!")
+        
+    # Get data
+    obslist = obs.tlist()
+    
+    # Remove possible conjugate baselines:
+    obsdata = []
+    blpairs = []
+    for tlist in obslist:
+        for dat in tlist:
+            if not ((dat['t1'], dat['t2']) in blpairs 
+                 or (dat['t2'], dat['t1']) in blpairs):
+                 obsdata.append(dat)
+                 
+    obsdata = np.array(obsdata, dtype=DTPOL)
+                      
+    # Extract data
+    sites = obsdata[['t1','t2']].view(('a32',2))
+    elevs = obsdata[['el1','el2']].view(('f8',2))
+    taus = obsdata[['tau1','tau2']].view(('f8',2))
+    time = obsdata[['time']].view(('f8',1))
+    tint = obsdata[['tint']].view(('f8',1))
+    uv = obsdata[['u','v']].view(('f8',2))
+    vis = obsdata[['vis']].view(('c16',1))
+    qvis = obsdata[['qvis']].view(('c16',1))
+    uvis = obsdata[['uvis']].view(('c16',1))
+
+    bw = obs.bw
+    
+    # Overwrite sigma_cleans with values computed from the SEFDs
+    sigma_clean = np.array([blnoise(obs.tarr[obs.tkey[sites[i][0]]]['sefd'], obs.tarr[obs.tkey[sites[i][1]]]['sefd'], tint[i], bw) for i in range(len(tint))])
+    
+    # Estimated noise using no gain and estimated opacity
+    if opacity_errs:                    
+        sigma_est = sigma_clean * np.sqrt(np.exp(taus[:,0]/(EP+np.sin(elevs[:,0]*DEGREE)) + taus[:,1]/(EP+np.sin(elevs[:,1]*DEGREE))))
+    else:
+        sigma_est = sigma_clean
+        
+    # Add gain and opacity fluctuations to the true noise
+    if not ampcal:
+        # Amplitude gain
+        gain1 = np.abs(np.array([1.0 + gainp * hashrandn(sites[i,0], 'gain') 
+                        + gainp * hashrandn(sites[i,0], 'gain', time[i]) for i in xrange(len(time))]))
+        gain2 = np.abs(np.array([1.0 + gainp * hashrandn(sites[i,1], 'gain') 
+                        + gainp * hashrandn(sites[i,1], 'gain', time[i]) for i in xrange(len(time))]))
+        
+        # Opacity
+        tau1 = np.array([taus[i,0]*(1 + gainp * hashrandn(sites[i,0], 'tau', time[i])) for i in xrange(len(time))])
+        tau2 = np.array([taus[i,1]*(1 + gainp * hashrandn(sites[i,1], 'tau', time[i])) for i in xrange(len(time))])
+
+        # Correct noise RMS for gain variation and opacity
+        sigma_true = sigma_clean / np.sqrt(gain1 * gain2)
+        sigma_true = sigma_true * np.sqrt(np.exp(tau1/(EP+np.sin(elevs[:,0]*DEGREE)) + tau2/(EP+np.sin(elevs[:,1]*DEGREE))))
+    
+    else: 
+        sigma_true = sigma_est
+    
+    # Add the noise and the gain error to the true visibilities
+    vis  = (vis + cerror(sigma_true))  * (sigma_est/sigma_true)
+    qvis = (qvis + cerror(sigma_true)) * (sigma_est/sigma_true)
+    uvis = (uvis + cerror(sigma_true)) * (sigma_est/sigma_true)
+  
+    # Add random atmospheric phases    
+    if not phasecal:
+        phase1 = np.array([2 * np.pi * hashrand(sites[i,0], 'phase', time[i]) for i in xrange(len(time))])
+        phase2 = np.array([2 * np.pi * hashrand(sites[i,1], 'phase', time[i]) for i in xrange(len(time))])
+        
+        vis *= np.exp(1j * (phase2-phase1))
+        qvis *= np.exp(1j * (phase2-phase1))
+        uvis *= np.exp(1j * (phase2-phase1))
+                
+    # Put the visibilities estimated errors back in the obsdata array
+    obsdata['vis'] = vis
+    obsdata['qvis'] = qvis
+    obsdata['uvis'] = uvis
+    obsdata['sigma'] = sigma_est
+	# Return observation object
+    out =  Obsdata(obs.ra, obs.dec, obs.rf, obs.bw, obsdata, obs.tarr, source=obs.source, mjd=obs.mjd, ampcal=ampcal, phasecal=phasecal)
+    print sigma_est[-2]
+    print out.data[-2]['sigma']
+    print out.data['sigma'][-2]
+    return out
+