--- conflicted
+++ resolved
@@ -298,13 +298,8 @@
 
 ##################################################################################################
 # Array IO
-<<<<<<< HEAD
-##################################################################################################
-def load_array_txt(filename, ephemdir='./ephemeris'):
-=======
-##################################################################################################  
+##################################################################################################
 def load_array_txt(filename, ephemdir='ephemeris'):
->>>>>>> 63f90a1f
     """Read an array from a text file and return an Array object
        Sites with x=y=z=0 are spacecraft - 2TLE ephemeris loaded from ephemdir
     """
@@ -335,19 +330,11 @@
     for line in tdataout:
         if np.all(np.array([line['x'],line['y'],line['z']]) == (0.,0.,0.)):
             sitename = str(line['site'])
-<<<<<<< HEAD
-            ephempath = path  + ephemdir + '/' + sitename #!AC TODO ephempath shouldn't always start with path
+            ephempath = path  + '/' + ephemdir + '/' + sitename #!AC TODO ephempath shouldn't always start with path
             try:
                 edata[sitename] = np.loadtxt(ephempath, dtype=bytes, comments='#', delimiter='/').astype(str)
                 print('loaded spacecraft ephemeris %s' % ephempath)
             except IOError:
-=======
-            ephempath = path  + '/' + ephemdir + '/' + sitename #!AC TODO ephempath shouldn't always start with path
-            try: 
-                edata[sitename] = np.loadtxt(ephempath, dtype=str, comments='#', delimiter='/')
-                print 'loaded spacecraft ephemeris %s' % ephempath
-            except IOError: 
->>>>>>> 63f90a1f
                 raise Exception ('no ephemeris file %s !' % ephempath)
 
     return ehtim.array.Array(tdataout, ephem=edata)
@@ -605,14 +592,7 @@
 
 
     # Mask to screen bad data
-<<<<<<< HEAD
-    rrweight = data['DATA'][:,0,0,0,0,0,2]
-    llweight = data['DATA'][:,0,0,0,0,1,2]
-    rlweight = data['DATA'][:,0,0,0,0,2,2]
-    lrweight = data['DATA'][:,0,0,0,0,3,2]
-    mask = (rrweight > 0) * (llweight > 0) * (rlweight > 0) * (lrweight > 0)
-=======
-    # Reducing to single frequency 
+    # Reducing to single frequency
 
     #TODO CHECK THESE DECISIONS CAREFULLY!!!!
     rrweight = data['DATA'][:,0,0,0,:,0,2]
@@ -627,7 +607,7 @@
 
     # average weights
     # replace weights with zeros so they don't mess up the average
-    rrweight[~rrmask] = 0. 
+    rrweight[~rrmask] = 0.
     llweight[~llmask] = 0.
     rlweight[~rlmask] = 0.
     lrweight[~lrmask] = 0.
@@ -646,7 +626,6 @@
 
     if not np.any(mask):
         raise Exception("No unflagged RR or LL data in uvfits file!")
->>>>>>> 63f90a1f
 
     # Obs Times
     jds = data['DATE'][mask].astype('d') + data['_DATE'][mask].astype('d')
@@ -697,16 +676,6 @@
                 raise Exception("Cant figure out column label for UV coords")
 
     # Get vis data
-<<<<<<< HEAD
-    rr = data['DATA'][:,0,0,0,0,0,0][mask] + 1j*data['DATA'][:,0,0,0,0,0,1][mask]
-    ll = data['DATA'][:,0,0,0,0,1,0][mask] + 1j*data['DATA'][:,0,0,0,0,1,1][mask]
-    rl = data['DATA'][:,0,0,0,0,2,0][mask] + 1j*data['DATA'][:,0,0,0,0,2,1][mask]
-    lr = data['DATA'][:,0,0,0,0,3,0][mask] + 1j*data['DATA'][:,0,0,0,0,3,1][mask]
-    rrsig = 1.0/np.sqrt(rrweight[mask])
-    llsig = 1.0/np.sqrt(llweight[mask])
-    rlsig = 1.0/np.sqrt(rlweight[mask])
-    lrsig = 1.0/np.sqrt(lrweight[mask])
-=======
     #TODO: coherent average ok?
     rr = np.mean(data['DATA'][:,0,0,0,:,0,0][mask] + 1j*data['DATA'][:,0,0,0,:,0,1][mask], axis=1)
     ll = np.mean(data['DATA'][:,0,0,0,:,1,0][mask] + 1j*data['DATA'][:,0,0,0,:,1,1][mask], axis=1)
@@ -723,9 +692,8 @@
     llsig = 1/np.sqrt(llweight)
     rlsig = 1/np.sqrt(rlweight)
     lrsig = 1/np.sqrt(lrweight)
-    
+
     # zero polarization points without data
->>>>>>> 63f90a1f
 
     # Form stokes parameters
     # look at these mask choices!!
@@ -753,18 +721,14 @@
     sigma[~rrmask] = rrsig[~rrmask]
 
     vsigma = sigma
-<<<<<<< HEAD
-
-=======
     vsigma[~vmask] = 0.
 
     qsigma = 0.5 * np.sqrt(rlsig**2 + lrsig**2)
     usigma = qsigma
     qsigma[~qumask] = 0.
     usigma[~qumask] = 0.
-    
-   
->>>>>>> 63f90a1f
+
+
     # Reverse sign of baselines for correct imaging?
     if flipbl:
         u = -u
