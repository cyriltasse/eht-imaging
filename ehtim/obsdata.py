from __future__ import division
from __future__ import print_function
from builtins import str
from builtins import range
from builtins import object

import string
import numpy as np
import numpy.lib.recfunctions as rec
import matplotlib.pyplot as plt
import scipy.optimize as opt
import itertools as it

import ehtim.image
import ehtim.observing.obs_simulate
import ehtim.io.save
import ehtim.io.load

from ehtim.const_def import *
from ehtim.observing.obs_helpers import *

##################################################################################################
# Obsdata object
##################################################################################################

class Obsdata(object):
    """A polarimetric VLBI observation of visibility amplitudes and phases (in Jy).

       Attributes:
           source (str): The source name
           ra (float): The source Right Ascension in fractional hours
           dec (float): The source declination in fractional degrees
           mjd (int): The integer MJD of the observation
           tstart (float): The start time of the observation in hours
           tstop (float): The end time of the observation in hours
           rf (float): The observation frequency in Hz
           bw (float): The observation bandwidth in Hz
           ampcal (bool): True if amplitudes calibrated
           phasecal (bool): True if phases calibrated
           opacitycal (bool): True if time-dependent opacities correctly accounted for in sigmas
           frcal (bool): True if feed rotation calibrated out of visibilities
           dcal (bool): True if D terms calibrated out of visibilities
           timetype (str): How to interpret tstart and tstop; either 'GMST' or 'UTC'

           tarr (numpy.recarray): The array of telescope data with datatype DTARR
           tkey (dict): A dictionary of rows in the tarr for each site name
           data (numpy.recarray): the basic data with datatype DTPOL
    """

    def __init__(self, ra, dec, rf, bw, datatable, tarr, source=SOURCE_DEFAULT, mjd=MJD_DEFAULT, ampcal=True, phasecal=True, opacitycal=True, dcal=True, frcal=True, timetype='UTC'):

        if len(datatable) == 0:
            raise Exception("No data in input table!")
        if (datatable.dtype != DTPOL):
            raise Exception("Data table should be a recarray with datatable.dtype = %s" % DTPOL)

        # Set the various parameters
        self.source = str(source)
        self.ra = float(ra)
        self.dec = float(dec)
        self.rf = float(rf)
        self.bw = float(bw)
        self.ampcal = bool(ampcal)
        self.phasecal = bool(phasecal)
        self.opacitycal = bool(opacitycal)
        self.dcal = bool(dcal)
        self.frcal = bool(frcal)
        self.timetype = timetype
        self.tarr = tarr

        # Dictionary of array indices for site names
        self.tkey = {self.tarr[i]['site']: i for i in range(len(self.tarr))}

        # Time partition the datatable
        datalist = []
        for key, group in it.groupby(datatable, lambda x: x['time']):
            datalist.append(np.array([obs for obs in group]))

        # Remove conjugate baselines
        obsdata = []
        for tlist in datalist:
            blpairs = []
            for dat in tlist:
                if not (set((dat['t1'], dat['t2']))) in blpairs:

                     # Reverse the baseline in the right order for uvfits:
                     if(self.tkey[dat['t1']] < self.tkey[dat['t2']]):
                        (dat['t1'], dat['t2']) = (dat['t2'], dat['t1'])
                        dat['u'] = -dat['u']
                        dat['v'] = -dat['v']
                        dat['vis'] = np.conj(dat['vis'])
                        dat['uvis'] = np.conj(dat['uvis'])
                        dat['qvis'] = np.conj(dat['qvis'])
                        dat['vvis'] = np.conj(dat['vvis'])

                     # Append the data point
                     blpairs.append(set((dat['t1'],dat['t2'])))
                     obsdata.append(dat)

        obsdata = np.array(obsdata, dtype=DTPOL)

        # Sort the data by time
        obsdata = obsdata[np.argsort(obsdata, order=['time','t1'])]

        # Save the data
        self.data = obsdata

        # Get tstart, mjd and tstop
        times = self.unpack(['time'])['time']
        self.tstart = times[0]
        self.mjd = int(mjd)
        #self.mjd = fracmjd(mjd, self.tstart)
        self.tstop = times[-1]
        if self.tstop < self.tstart:
            self.tstop += 24.0

    def copy(self):
        """Copy the observation object.
        """
        newobs = Obsdata(self.ra, self.dec, self.rf, self.bw, self.data, self.tarr, source=self.source, mjd=self.mjd,
                         ampcal=self.ampcal, phasecal=self.phasecal, opacitycal=self.opacitycal, dcal=self.dcal, frcal=self.frcal)
        return newobs

    def data_conj(self):
        """Return a data array of same format as self.data but including all conjugate baselines.
        """

        data = np.empty(2*len(self.data), dtype=DTPOL)

        # Add the conjugate baseline data
        for f in DTPOL:
            f = f[0]
            if f in ["t1", "t2", "tau1", "tau2"]:
                if f[-1]=='1': f2 = f[:-1]+'2'
                else: f2 = f[:-1]+'1'
                data[f] = np.hstack((self.data[f], self.data[f2]))
            elif f in ["u","v"]:
                data[f] = np.hstack((self.data[f], -self.data[f]))
            elif f in ["vis","qvis","uvis","vvis"]:
                data[f] = np.hstack((self.data[f], np.conj(self.data[f])))
            else:
                data[f] = np.hstack((self.data[f], self.data[f]))

        # Sort the data by time
        #!AC TODO should we apply some sorting within equal times?
        data = data[np.argsort(data['time'])]
        return data

    def tlist(self, conj=False):
        """Return the data in a list of equal time observation datatables.
        """

        if conj:
            data = self.data_conj()
        else:
            data = self.data

        # Use itertools groupby function to partition the data
        datalist = []
        for key, group in it.groupby(data, lambda x: x['time']):
            datalist.append(np.array([obs for obs in group]))

        return np.array(datalist)

    def split_obs(self):
        """Split single observation into multiple observation files, one per scan.
        """

        print("Splitting Observation File into " + str(len(self.tlist())) + " scans")

        #Note that the tarr of the output includes all sites, even those that don't participate in the scan
        splitlist = [Obsdata(self.ra, self.dec, self.rf, self.bw, tdata, self.tarr, source=self.source,
                             mjd=self.mjd, ampcal=self.ampcal, phasecal=self.phasecal)
                     for tdata in self.tlist()
                    ]

        return splitlist

    def unpack_bl(self, site1, site2, in_fields, ang_unit='deg'):
        """Unpack the data for the given fields in_fields over time on the selected baseline site1-site2.
        """

        # If we only specify one field
        fields=['time']
        if not isinstance(in_fields, list): fields.append(in_fields)
        else:
            for i in range(len(in_fields)): fields.append(in_fields[i])

        # Get field data on selected baseline
        allout = []

        # Get the data from data table on the selected baseline
        tlist = self.tlist(conj=True)
        for scan in tlist:
            for obs in scan:
                if (obs['t1'].decode(), obs['t2'].decode()) == (site1, site2):
                    obs = np.array([obs])
                    out = self.unpack_dat(obs, fields, ang_unit=ang_unit)
                    allout.append(out)
        return np.array(allout)

    def unpack(self, fields, conj=False, ang_unit='deg', mode='all'):
        """Return a recarray of all the data for the given fields extracted from the dtable.
           If conj=True, will also return conjugate baselines.
        """

        if not mode in ('time', 'all'):
            raise Exception("possible options for mode are 'time' and 'all'")

        # If we only specify one field
        if not isinstance(fields, list): fields = [fields]

        if mode=='all':
            if conj:
                data = self.data_conj()
            else:
                data = self.data
            allout=self.unpack_dat(data, fields, ang_unit=ang_unit)
        elif mode=='time':
            allout=[]
            tlist = self.tlist(conj=True)
            for scan in tlist:
                out=self.unpack_dat(scan, fields, ang_unit=ang_unit)
                allout.append(out)

        return np.array(allout)

    def unpack_dat(self, data, fields, conj=False, ang_unit='deg'):
        """Return a recarray of data for the given fields extracted from the datatable 'data'.
           If conj=True, will also return conjugate baselines.
        """

        if ang_unit=='deg': angle=DEGREE
        else: angle = 1.0

        # Get field data
        allout = []
        for field in fields:
            if field in ["u","v","tint","time","tau1","tau2"]:
                out = data[field]
                ty = 'f8'
            elif field in ["uvdist"]:
                out = np.abs(data['u'] + 1j * data['v'])
                ty = 'f8'
            elif field in ["t1","el1","par_ang1","hr_ang1"]:
                sites = data["t1"]
                keys = [self.tkey[site] for site in sites]
                tdata = self.tarr[keys]
                out = sites
                ty = 'a32'
            elif field in ["t2","el2","par_ang2","hr_ang2"]:
                sites = data["t2"]
                keys = [self.tkey[site] for site in sites]
                tdata = self.tarr[keys]
                out = sites
                ty = 'a32'
            elif field in ["vis","amp","phase","snr","sigma","sigma_phase"]:
                out = data['vis']
                sig = data['sigma']
                ty = 'c16'
            elif field in ["qvis","qamp","qphase","qsnr","qsigma","qsigma_phase"]:
                out = data['qvis']
                sig = data['qsigma']
                ty = 'c16'
            elif field in ["uvis","uamp","uphase","usnr","usigma","usigma_phase"]:
                out = data['uvis']
                sig = data['usigma']
                ty = 'c16'
            elif field in ["vvis","vamp","vphase","vsnr","vsigma","vsigma_phase"]:
                out = data['vvis']
                sig = data['vsigma']
                ty = 'c16'
            elif field in ["pvis","pamp","pphase","psnr","psigma","psigma_phase"]:
                out = data['qvis'] + 1j * data['uvis']
                sig = np.sqrt(data['qsigma']**2 + data['usigma']**2)
                ty = 'c16'
            elif field in ["m","mamp","mphase","msnr","msigma","msigma_phase"]:
                out = (data['qvis'] + 1j * data['uvis'])/data['vis']
                sig = merr(data['sigma'], data['qsigma'], data['usigma'], data['vis'], out)
                ty = 'c16'

            else: raise Exception("%s is not valid field \n" % field +
                                  "valid field values are " + ' '.join(FIELDS))

            # Elevation and Parallactic Angles
            if field in ["el1","el2","hr_ang1","hr_ang2","par_ang1","par_ang2"]:
                if self.timetype=='GMST':
                    times_sid = data['time']
                else:
                    times_sid = utc_to_gmst(data['time'], self.mjd)

                thetas = np.mod((times_sid - self.ra)*HOUR, 2*np.pi)
                coords = tdata[['x','y','z']].view(('f8', 3))
                el_angle = elev(earthrot(coords, thetas), self.sourcevec())
                latlon = xyz_2_latlong(coords)
                hr_angles = hr_angle(times_sid*HOUR, latlon[:,1], self.ra*HOUR)

                if field in ["el1","el2"]:
                    out = el_angle/angle
                    ty  = 'f8'
                if field in ["hr_ang1","hr_ang2"]:
                    out = hr_angles/angle
                    ty  = 'f8'
                if field in ["par_ang1","par_ang2"]:
                    par_ang = par_angle(hr_angles, latlon[:,0], self.dec*DEGREE)
                    out = par_ang/angle
                    ty  = 'f8'

            # Get arg/amps/snr
            if field in ["amp", "qamp", "uamp","vamp","pamp","mamp"]:
                out = np.abs(out)
                ty = 'f8'
            elif field in ["phase", "qphase", "uphase", "vphase","pphase", "mphase"]:
                out = np.angle(out)/angle
                ty = 'f8'
            elif field in ["sigma","qsigma","usigma","vsigma","psigma","msigma"]:
                out = np.abs(sig)
                ty = 'f8'
            elif field in ["sigma_phase","qsigma_phase","usigma_phase","vsigma_phase","psigma_phase","msigma_phase"]:
                out = np.abs(sig)/np.abs(out)/angle
                ty = 'f8'
            elif field in ["snr", "qsnr", "usnr", "vsnr", "psnr", "msnr"]:
                out = np.abs(out)/np.abs(sig)
                ty = 'f8'

            # Reshape and stack with other fields
            out = np.array(out, dtype=[(field, ty)])

            if len(allout) > 0: #N.B.: This throws an error sometimes
                allout = rec.merge_arrays((allout, out), asrecarray=True, flatten=True)
            else:
                allout = out

        return allout

    def sourcevec(self):
        """Return the source position vector in geocentric coordinates at 0h GMST.
        """
        return np.array([np.cos(self.dec*DEGREE), 0, np.sin(self.dec*DEGREE)])

    def res(self):
        """Return the nominal resolution (1/longest baseline) of the observation in radians.
        """
        return 1.0/np.max(self.unpack('uvdist')['uvdist'])

    def bispectra(self, vtype='vis', mode='time', count='min'):
        """Return a recarray of the equal time bispectra.

           Args:
               vtype (str): The visibilty type ('vis','qvis','uvis','vvis','pvis') from which to assemble bispectra
               mode (str): If 'time', return phases in a list of equal time arrays, if 'all', return all phases in a single array
               count (str): If 'min', return minimal set of phases, if 'max' return all closure phases up to reordering

           Returns:
               numpy.recarry: A recarray of the bispectra values with datatype DTBIS

        """

        if not mode in ('time', 'all'):
            raise Exception("possible options for mode are 'time' and 'all'")
        if not count in ('min', 'max'):
            raise Exception("possible options for count are 'min' and 'max'")
        if not vtype in ('vis','qvis','uvis','vvis','pvis'):
            raise Exception("possible options for vtype are 'vis','qvis','uvis','vvis','pvis'")

        # Generate the time-sorted data with conjugate baselines
        tlist = self.tlist(conj=True)
        outlist = []
        bis = []
        for tdata in tlist:
            time = tdata[0]['time']
            sites = list(set(np.hstack((tdata['t1'],tdata['t2']))))

            # Create a dictionary of baselines at the current time incl. conjugates;
            l_dict = {}
            for dat in tdata:
                l_dict[(dat['t1'], dat['t2'])] = dat

            # Determine the triangles in the time step
            if count == 'min':
                # If we want a minimal set, choose triangles with the minimum sefd reference
                # Unless there is no sefd data, in which case choose the northernmost
                # !AC TODO This should probably be an sefdr + sefdl average
                if len(set(self.tarr['sefdr'])) > 1:
                    ref = sites[np.argmin([self.tarr[self.tkey[site]]['sefdr'] for site in sites])]
                else:
                    ref = sites[np.argmax([self.tarr[self.tkey[site]]['z'] for site in sites])]
                sites.remove(ref)

                # Find all triangles that contain the ref
                tris = list(it.combinations(sites,2))
                tris = [(ref, t[0], t[1]) for t in tris]
            elif count == 'max':
                # Find all triangles
                tris = list(it.combinations(sites,3))

            # Generate bispectra for each triangle
            for tri in tris:
                # The ordering is north-south
                a1 = np.argmax([self.tarr[self.tkey[site]]['z'] for site in tri])
                a3 = np.argmin([self.tarr[self.tkey[site]]['z'] for site in tri])
                a2 = 3 - a1 - a3
                tri = (tri[a1], tri[a2], tri[a3])

                # Select triangle entries in the data dictionary
                try:
                    l1 = l_dict[(tri[0], tri[1])]
                    l2 = l_dict[(tri[1],tri[2])]
                    l3 = l_dict[(tri[2], tri[0])]
                except KeyError:
                    continue

                # Choose the appropriate polarization and compute the bs and err
                if vtype in ["vis", "qvis", "uvis","vvis"]:
                    if vtype=='vis':  sigmatype='sigma'
                    if vtype=='qvis': sigmatype='qsigma'
                    if vtype=='uvis': sigmatype='usigma'
                    if vtype=='vvis': sigmatype='vsigma'

                    p1 = l1[vtype]
                    p2 = l2[vtype]
                    p3 = l3[vtype]

                    var1 = l1[sigmatype]**2
                    var2 = l2[sigmatype]**2
                    var3 = l3[sigmatype]**2

                elif vtype == "pvis":
                    p1 = l1['qvis'] + 1j*l2['uvis']
                    p2 = l2['qvis'] + 1j*l2['uvis']
                    p3 = l3['qvis'] + 1j*l3['uvis']
                    bi = p1 * p2 * p3

                    var1 = l1['qsigma']**2 + l1['usigma']**2
                    var2 = l2['qsigma']**2 + l2['usigma']**2
                    var3 = l3['qsigma']**2 + l3['usigma']**2

                bi = p1*p2*p3
                bisig = np.abs(bi) * np.sqrt(var1/np.abs(p1)**2 +
                                             var2/np.abs(p2)**2 +
                                             var3/np.abs(p3)**2)
                #Katie's 2nd + 3rd order corrections - see CHIRP supplement
                bisig = np.sqrt(bisig**2 + var1*var2*np.abs(p3)**2 +
                                           var1*var3*np.abs(p2)**2 +
                                           var2*var3*np.abs(p1)**2 +
                                           var1*var2*var3)

                # Append to the equal-time list
                bis.append(np.array((time, tri[0], tri[1], tri[2],
                                     l1['u'], l1['v'], l2['u'], l2['v'], l3['u'], l3['v'],
                                     bi, bisig), dtype=DTBIS))

            # Append equal time bispectra to outlist
            if mode=='time' and len(bis) > 0:
                outlist.append(np.array(bis))
                bis = []

        if mode=='all':
            outlist = np.array(bis)

        return np.array(outlist)


    def c_phases(self, vtype='vis', mode='time', count='min', ang_unit='deg'):
        """Return a recarray of the equal time closure phases.

           Args:
               vtype (str): The visibilty type ('vis','qvis','uvis','vvis','pvis') from which to assemble closure phases
               mode (str): If 'time', return phases in a list of equal time arrays, if 'all', return all phases in a single array
               count (str): If 'min', return minimal set of phases, if 'max' return all closure phases up to reordering
               ang_unit (str): If 'deg', return closure phases in degrees, else return in radians

           Returns:
               numpy.recarry: A recarray of the closure phases with datatype DTPHASE

        """

        if not mode in ('time', 'all'):
            raise Exception("possible options for mode are 'time' and 'all'")
        if not count in ('max', 'min'):
            raise Exception("possible options for count are 'max' and 'min'")
        if not vtype in ('vis','qvis','uvis','vvis','pvis'):
            raise Exception("possible options for vtype are 'vis','qvis','uvis','vvis','pvis'")

        if ang_unit=='deg': angle=DEGREE
        else: angle = 1.0

        # Get the bispectra data
        bispecs = self.bispectra(vtype=vtype, mode='time', count=count)

        # Reformat into a closure phase list/array
        outlist = []
        cps = []
        for bis in bispecs:
            for bi in bis:
                if len(bi) == 0: continue
                bi.dtype.names = ('time','t1','t2','t3','u1','v1','u2','v2','u3','v3','cphase','sigmacp')
                bi['sigmacp'] = np.real(bi['sigmacp']/np.abs(bi['cphase'])/angle)
                bi['cphase'] = np.real((np.angle(bi['cphase'])/angle))
                cps.append(bi.astype(np.dtype(DTCPHASE)))
            if mode == 'time' and len(cps) > 0:
                outlist.append(np.array(cps))
                cps = []

        if mode == 'all':
            outlist = np.array(cps)

        return np.array(outlist)

    def unique_c_phases(self):
        """Return an array of all unique closure phase triangles.
        """
        biarr = self.bispectra(mode="all", count="min")
        catsites = np.vstack((np.vstack((biarr['t1'],biarr['t2'])), biarr['t3'] ))
        uniqueclosure = np.vstack({tuple(row) for row in catsites.T})

        return uniqueclosure

    def c_amplitudes(self, vtype='vis', mode='time', count='min'):
        """Return a recarray of the equal time closure amplitudes.

           Args:
               vtype (str): The visibilty type ('vis','qvis','uvis','vvis','pvis') from which to assemble closure amplitudes
               mode (str): If 'time', return amplitudes in a list of equal time arrays, if 'all', return all amplitudes in a single array
               count (str): If 'min', return minimal set of amplitudes, if 'max' return all closure amplitudes up to inverses

           Returns:
               numpy.recarry: A recarray of the closure amplitudes with datatype DTCAMP

        """

        if not mode in ('time','all'):
            raise Exception("possible options for mode are 'time' and 'all'")
        if not count in ('max', 'min'):
            raise Exception("possible options for count are 'max' and 'min'")
        if not vtype in ('vis','qvis','uvis','vvis','pvis'):
            raise Exception("possible options for vtype are 'vis','qvis','uvis','vvis','pvis'")

        tlist = self.tlist(conj=True)
        outlist = []
        cas = []
        for tdata in tlist:
            time = tdata[0]['time']
            sites = np.array(list(set(np.hstack((tdata['t1'],tdata['t2'])))))
            if len(sites) < 4:
                continue

            # Create a dictionary of baselines at the current time incl. conjugates;
            l_dict = {}
            for dat in tdata:
                l_dict[(dat['t1'], dat['t2'])] = dat

            if count == 'min':
                # If we want a minimal set, choose the minimum sefd reference
                # !AC TODO this should probably be an sefdr + sefdl average
                sites = sites[np.argsort([self.tarr[self.tkey[site]]['sefdr'] for site in sites])]
                ref = sites[0]

                # Loop over other sites >=3 and form minimal closure amplitude set
<<<<<<< HEAD
                for i in range(3, len(sites)):
                    blue1 = l_dict[ref, sites[i]] #!!
                    for j in range(1, i):
                        if j == i-1: k = 1
                        else: k = j+1
=======
                for i in xrange(3, len(sites)):
                    if (ref, sites[i]) not in l_dict: 
                        continue

                    blue1 = l_dict[ref, sites[i]] #!! (MJ: This causes a KeyError in some cases, probably with flagged data or something)
                    for j in xrange(1, i):
                        if j == i-1: k = 1
                        else: k = j+1
                        
                        if (sites[i], sites[j]) not in l_dict: # MJ: I tried joining these into a single if statement using or without success... no idea why...
                            continue

                        if (ref, sites[k]) not in l_dict:
                            continue

                        if (sites[j], sites[k]) not in l_dict:
                            continue
>>>>>>> c813ed3f

                        red1 = l_dict[sites[i], sites[j]]
                        red2 = l_dict[ref, sites[k]]
                        blue2 = l_dict[sites[j], sites[k]]

                        # Compute the closure amplitude and the error
                        if vtype in ["vis", "qvis", "uvis", "vvis"]:
                            if vtype=='vis':  sigmatype='sigma'
                            if vtype=='qvis': sigmatype='qsigma'
                            if vtype=='uvis': sigmatype='usigma'
                            if vtype=='vvis': sigmatype='vsigma'

                            var1 = blue1[sigmatype]**2
                            var2 = blue2[sigmatype]**2
                            var3 = red1[sigmatype]**2
                            var4 = red2[sigmatype]**2

                            p1 = amp_debias(blue1[vtype], np.sqrt(var1))
                            p2 = amp_debias(blue2[vtype], np.sqrt(var2))
                            p3 = amp_debias(red1[vtype], np.sqrt(var3))
                            p4 = amp_debias(red2[vtype], np.sqrt(var4))

                        elif vtype == "pvis":
                            var1 = blue1['qsigma']**2 + blue1['usigma']**2
                            var2 = blue2['qsigma']**2 + blue2['usigma']**2
                            var3 = red1['qsigma']**2 + red1['usigma']**2
                            var4 = red2['qsigma']**2 + red2['usigma']**2

                            p1 = amp_debias(blue1['qvis'] + 1j*blue1['uvis'], np.sqrt(var1))
                            p2 = amp_debias(blue2['qvis'] + 1j*blue2['uvis'], np.sqrt(var2))
                            p3 = amp_debias(red1['qvis'] + 1j*red1['uvis'], np.sqrt(var3))
                            p4 = amp_debias(red2['qvis'] + 1j*red2['uvis'], np.sqrt(var4))

                        camp = np.abs((p1*p2)/(p3*p4))
                        camperr = camp * np.sqrt(var1/np.abs(p1)**2 +
                                                 var2/np.abs(p2)**2 +
                                                 var3/np.abs(p3)**2 +
                                                 var4/np.abs(p4)**2)

                        # Add the closure amplitudes to the equal-time list
                        # Our site convention is (12)(34)/(14)(23)
                        cas.append(np.array((time,
                                             ref, sites[i], sites[j], sites[k],
                                             blue1['u'], blue1['v'], blue2['u'], blue2['v'],
                                             red1['u'], red1['v'], red2['u'], red2['v'],
                                             camp, camperr),
                                             dtype=DTCAMP))

            # !AC TODO Find a different way to do min/max sets so we don't have to duplicate code here?
            elif count == 'max':
                # Find all quadrangles
                quadsets = list(it.combinations(sites,4))
                for q in quadsets:
                    # Loop over 3 closure amplitudes
                    # Our site convention is (12)(34)/(14)(23)
                    for quad in (q, [q[0],q[2],q[1],q[3]], [q[0],q[1],q[3],q[2]]):

                        # Blue is numerator, red is denominator
                        blue1 = l_dict[quad[0], quad[1]] #MJ: Need to add checks here
                        blue2 = l_dict[quad[2], quad[3]]
                        red1 = l_dict[quad[0], quad[3]]
                        red2 = l_dict[quad[1], quad[2]]

                        # Compute the closure amplitude and the error
                        if vtype in ["vis", "qvis", "uvis", "vvis"]:
                            if vtype=='vis':  sigmatype='sigma'
                            if vtype=='qvis': sigmatype='qsigma'
                            if vtype=='uvis': sigmatype='usigma'
                            if vtype=='vvis': sigmatype='vsigma'

                            var1 = blue1[sigmatype]**2
                            var2 = blue2[sigmatype]**2
                            var3 = red1[sigmatype]**2
                            var4 = red2[sigmatype]**2

                            p1 = amp_debias(blue1[vtype], np.sqrt(var1))
                            p2 = amp_debias(blue2[vtype], np.sqrt(var2))
                            p3 = amp_debias(red1[vtype], np.sqrt(var3))
                            p4 = amp_debias(red2[vtype], np.sqrt(var4))

                        elif vtype == "pvis":
                            var1 = blue1['qsigma']**2 + blue1['usigma']**2
                            var2 = blue2['qsigma']**2 + blue2['usigma']**2
                            var3 = red1['qsigma']**2 + red1['usigma']**2
                            var4 = red2['qsigma']**2 + red2['usigma']**2

                            p1 = amp_debias(blue1['qvis'] + 1j*blue1['uvis'], np.sqrt(var1))
                            p2 = amp_debias(blue2['qvis'] + 1j*blue2['uvis'], np.sqrt(var2))
                            p3 = amp_debias(red1['qvis'] + 1j*red1['uvis'], np.sqrt(var3))
                            p4 = amp_debias(red2['qvis'] + 1j*red2['uvis'], np.sqrt(var4))

                        camp = np.abs((p1*p2)/(p3*p4))
                        camperr = camp * np.sqrt(var1/np.abs(p1)**2 +
                                                 var2/np.abs(p2)**2 +
                                                 var3/np.abs(p3)**2 +
                                                 var4/np.abs(p4)**2)


                        # Add the closure amplitudes to the equal-time list
                        cas.append(np.array((time,
                                             quad[0], quad[1], quad[2], quad[3],
                                             blue1['u'], blue1['v'], blue2['u'], blue2['v'],
                                             red1['u'], red1['v'], red2['u'], red2['v'],
                                             camp, camperr),
                                             dtype=DTCAMP))

            # Append all equal time closure amps to outlist
            if mode=='time':
                outlist.append(np.array(cas))
                cas = []
            elif mode=='all':
                outlist = np.array(cas)

        return np.array(outlist)

    def log_c_amplitudes(self, vtype='vis', mode='time', count='min'):
        """Return a recarray of the equal time log closure amplitudes.

           Args:
               vtype (str): The visibilty type ('vis','qvis','uvis','vvis','pvis') from which to assemble closure amplitudes
               mode (str): If 'time', return amplitudes in a list of equal time arrays, if 'all', return all amplitudes in a single array
               count (str): If 'min', return minimal set of amplitudes, if 'max' return all closure amplitudes up to inverses

           Returns:
               numpy.recarry: A recarray of the log closure amplitudes with datatype DTCAMP

        """

        if not mode in ('time','all'):
            raise Exception("possible options for mode are 'time' and 'all'")
        if not count in ('max', 'min'):
            raise Exception("possible options for count are 'max' and 'min'")
        if not vtype in ('vis','qvis','uvis','vvis','pvis'):
            raise Exception("possible options for vtype are 'vis','qvis','uvis','vvis','pvis'")

        tlist = self.tlist(conj=True)
        outlist = []
        cas = []
        for tdata in tlist:
            time = tdata[0]['time']
            sites = np.array(list(set(np.hstack((tdata['t1'],tdata['t2'])))))
            if len(sites) < 4:
                continue

            # Create a dictionary of baselines at the current time incl. conjugates;
            l_dict = {}
            for dat in tdata:
                l_dict[(dat['t1'], dat['t2'])] = dat

            if count == 'min':
                # If we want a minimal set, choose the minimum sefd reference
                # !AC this should probably be an sefdr + sefdl average
                sites = sites[np.argsort([self.tarr[self.tkey[site]]['sefdr'] for site in sites])]
                ref = sites[0]

                # Loop over other sites >=3 and form minimal closure amplitude set
                for i in range(3, len(sites)):
                    blue1 = l_dict[ref, sites[i]] #!!
                    for j in range(1, i):
                        if j == i-1: k = 1
                        else: k = j+1

                        red1 = l_dict[sites[i], sites[j]]
                        red2 = l_dict[ref, sites[k]]
                        blue2 = l_dict[sites[j], sites[k]]

                        # Compute the closure amplitude and the error
                        if vtype in ["vis", "qvis", "uvis"]:
                            if vtype=='vis':  sigmatype='sigma'
                            if vtype=='qvis': sigmatype='qsigma'
                            if vtype=='uvis': sigmatype='usigma'
                            if vtype=='vvis': sigmatype='vsigma'

                            var1 = blue1[sigmatype]**2
                            var2 = blue2[sigmatype]**2
                            var3 = red1[sigmatype]**2
                            var4 = red2[sigmatype]**2

                            p1 = amp_debias(blue1[vtype], np.sqrt(var1)) #!AC TODO debias or not in the closure amplitude?
                            p2 = amp_debias(blue2[vtype], np.sqrt(var2))
                            p3 = amp_debias(red1[vtype], np.sqrt(var3))
                            p4 = amp_debias(red2[vtype], np.sqrt(var4))

                        elif vtype == "pvis":
                            var1 = blue1['qsigma']**2 + blue1['usigma']**2
                            var2 = blue2['qsigma']**2 + blue2['usigma']**2
                            var3 = red1['qsigma']**2 + red1['usigma']**2
                            var4 = red2['qsigma']**2 + red2['usigma']**2

                            p1 = amp_debias(blue1['qvis'] + 1j*blue1['uvis'], np.sqrt(var1))
                            p2 = amp_debias(blue2['qvis'] + 1j*blue2['uvis'], np.sqrt(var2))
                            p3 = amp_debias(red1['qvis'] + 1j*red1['uvis'], np.sqrt(var3))
                            p4 = amp_debias(red2['qvis'] + 1j*red2['uvis'], np.sqrt(var4))


                        logcamp = np.log(np.abs(p1)) + np.log(np.abs(p2)) - np.log(np.abs(p3)) - np.log(np.abs(p4));

                        logcamperr = np.sqrt(var1/np.abs(p1)**2 +
                                             var2/np.abs(p2)**2 +
                                             var3/np.abs(p3)**2 +
                                             var4/np.abs(p4)**2)

                        # Add the closure amplitudes to the equal-time list
                        # Our site convention is (12)+(34)-(14)-(23)
                        cas.append(np.array((time,
                                             ref, sites[i], sites[j], sites[k],
                                             blue1['u'], blue1['v'], blue2['u'], blue2['v'],
                                             red1['u'], red1['v'], red2['u'], red2['v'],
                                             logcamp, logcamperr),
                                             dtype=DTCAMP))


            #!AC TODO find a better way to loop over min/max sets so we don't need to duplicate so much code?
            elif count == 'max':
                # Find all quadrangles
                quadsets = list(it.combinations(sites,4))
                for q in quadsets:
                    # Loop over 3 closure amplitudes
                    # Our site convention is (12)(34)/(14)(23)
                    for quad in (q, [q[0],q[2],q[1],q[3]], [q[0],q[1],q[3],q[2]]):

                        # Blue is numerator, red is denominator
                        blue1 = l_dict[quad[0], quad[1]]
                        blue2 = l_dict[quad[2], quad[3]]
                        red1 = l_dict[quad[0], quad[3]]
                        red2 = l_dict[quad[1], quad[2]]

                        # Compute the closure amplitude and the error
                        if vtype in ["vis", "qvis", "uvis"]:
                            if vtype=='vis':  sigmatype='sigma'
                            if vtype=='qvis': sigmatype='qsigma'
                            if vtype=='uvis': sigmatype='usigma'
                            if vtype=='vvis': sigmatype='vsigma'

                            var1 = blue1[sigmatype]**2
                            var2 = blue2[sigmatype]**2
                            var3 = red1[sigmatype]**2
                            var4 = red2[sigmatype]**2

                            p1 = amp_debias(blue1[vtype], e1)
                            p2 = amp_debias(blue2[vtype], e2)
                            p3 = amp_debias(red1[vtype], e3)
                            p4 = amp_debias(red2[vtype], e4)

                        elif vtype == "pvis":
                            var1 = blue1['qsigma']**2 + blue1['usigma']**2
                            var2 = blue2['qsigma']**2 + blue2['usigma']**2
                            var3 = red1['qsigma']**2 + red1['usigma']**2
                            var4 = red2['qsigma']**2 + red2['usigma']**2

                            p1 = amp_debias(blue1['qvis'] + 1j*blue1['uvis'], e1)
                            p2 = amp_debias(blue2['qvis'] + 1j*blue2['uvis'], e2)
                            p3 = amp_debias(red1['qvis'] + 1j*red1['uvis'], e3)
                            p4 = amp_debias(red2['qvis'] + 1j*red2['uvis'], e4)


                        logcamp = np.log(np.abs(p1)) + np.log(np.abs(p2)) - np.log(np.abs(p3)) - np.log(np.abs(p4));

                        logcamperr = np.sqrt(var1/np.abs(p1)**2 +
                                             var2/np.abs(p2)**2 +
                                             var3/np.abs(p3)**2 +
                                             var4/np.abs(p4)**2)

                        # Add the closure amplitudes to the equal-time list
                        # Our site convention is (12)+(34)-(14)-(23)
                        cas.append(np.array((time,
                                             ref, sites[i], sites[j], sites[k],
                                             blue1['u'], blue1['v'], blue2['u'], blue2['v'],
                                             red1['u'], red1['v'], red2['u'], red2['v'],
                                             logcamp, logcamperr),
                                             dtype=DTCAMP))


            # Append all equal time closure amps to outlist
            if mode=='time':
                outlist.append(np.array(cas))
                cas = []
            elif mode=='all':
                outlist = np.array(cas)

        return np.array(outlist)


    def dirtybeam(self, npix, fov, pulse=PULSE_DEFAULT):
        """Make an image observation dirty beam.

           Args:
               npix (int): The pixel size of the square output image.
               fov (float): The field of view of the square output image in radians.
               pulse (function): The function convolved with the pixel values for continuous image.

           Returns:
               Image: an Image object with the dirty beam.
        """


        # !AC TODO add different types of beam weighting
        pdim = fov/npix
        u = self.unpack('u')['u']
        v = self.unpack('v')['v']

        xlist = np.arange(0,-npix,-1)*pdim + (pdim*npix)/2.0 - pdim/2.0

        im = np.array([[np.mean(np.cos(2*np.pi*(i*u + j*v)))
                  for i in xlist]
                  for j in xlist])

        im = im[0:npix, 0:npix]

        # Normalize to a total beam power of 1
        im = im/np.sum(im)

        src = self.source + "_DB"
        return ehtim.image.Image(im, pdim, self.ra, self.dec, rf=self.rf, source=src, mjd=self.mjd, pulse=pulse)

    def cleanbeam(self, npix, fov, pulse=PULSE_DEFAULT):
        """Make an image of observation clean beam.

           Args:
               npix (int): The pixel size of the square output image.
               fov (float): The field of view of the square output image in radians.
               pulse (function): The function convolved with the pixel values for continuous image.

           Returns:
               Image: an Image object with the clean beam.
        """

        # !AC TODO include other beam weightings
        im = ehtim.image.make_square(self, npix, fov, pulse=pulse)
        beamparams = self.fit_beam()
        im = im.add_gauss(1.0, beamparams)
        return im

    def fit_beam(self):
        """Fit a gaussian to the dirty beam and return the parameters (fwhm_maj, fwhm_min, theta).

           Returns:
               tuple: a tuple (fwhm_maj, fwhm_min, theta) of the dirty beam parameters in radians.
        """

        # !AC TODO include other beam weightings
        # Define the sum of squares function that compares the quadratic expansion of the dirty image
        # with the quadratic expansion of an elliptical gaussian
        def fit_chisq(beamparams, db_coeff):

            (fwhm_maj2, fwhm_min2, theta) = beamparams
            a = 4 * np.log(2) * (np.cos(theta)**2/fwhm_min2 + np.sin(theta)**2/fwhm_maj2)
            b = 4 * np.log(2) * (np.cos(theta)**2/fwhm_maj2 + np.sin(theta)**2/fwhm_min2)
            c = 8 * np.log(2) * np.cos(theta) * np.sin(theta) * (1.0/fwhm_maj2 - 1.0/fwhm_min2)
            gauss_coeff = np.array((a,b,c))

            chisq = np.sum((np.array(db_coeff) - gauss_coeff)**2)

            return chisq

        # These are the coefficients (a,b,c) of a quadratic expansion of the dirty beam
        # For a point (x,y) in the image plane, the dirty beam expansion is 1-ax^2-by^2-cxy
        u = self.unpack('u')['u']
        v = self.unpack('v')['v']
        n = float(len(u))
        abc = (2.*np.pi**2/n) * np.array([np.sum(u**2), np.sum(v**2), 2*np.sum(u*v)])
        abc = 1e-20 * abc # Decrease size of coefficients

        # Fit the beam
        guess = [(50)**2, (50)**2, 0.0]
        params = opt.minimize(fit_chisq, guess, args=(abc,), method='Powell')

        # Return parameters, adjusting fwhm_maj and fwhm_min if necessary
        if params.x[0] > params.x[1]:
            fwhm_maj = 1e-10*np.sqrt(params.x[0])
            fwhm_min = 1e-10*np.sqrt(params.x[1])
            theta = np.mod(params.x[2], np.pi)
        else:
            fwhm_maj = 1e-10*np.sqrt(params.x[1])
            fwhm_min = 1e-10*np.sqrt(params.x[0])
            theta = np.mod(params.x[2] + np.pi/2.0, np.pi)

        return np.array((fwhm_maj, fwhm_min, theta))

    def dirtyimage(self, npix, fov, pulse=PULSE_DEFAULT):
        """Make the observation dirty image (direct Fourier transform).

           Args:
               npix (int): The pixel size of the square output image.
               fov (float): The field of view of the square output image in radians.
               pulse (function): The function convolved with the pixel values for continuous image.

           Returns:
               Image: an Image object with dirty image.
        """

        # !AC TODO add different types of beam weighting
        pdim = fov/npix
        u = self.unpack('u')['u']
        v = self.unpack('v')['v']
        vis = self.unpack('vis')['vis']
        qvis = self.unpack('qvis')['qvis']
        uvis = self.unpack('uvis')['uvis']
        vvis = self.unpack('vvis')['vvis']

        xlist = np.arange(0,-npix,-1)*pdim + (pdim*npix)/2.0 - pdim/2.0

        # Take the DTFTS
        # Shouldn't need to real about conjugate baselines b/c unpack does not return them
        im  = np.array([[np.mean(np.real(vis)*np.cos(2*np.pi*(i*u + j*v)) -
                                 np.imag(vis)*np.sin(2*np.pi*(i*u + j*v)))
                  for i in xlist]
                  for j in xlist])
        qim = np.array([[np.mean(np.real(qvis)*np.cos(2*np.pi*(i*u + j*v)) -
                                 np.imag(qvis)*np.sin(2*np.pi*(i*u + j*v)))
                  for i in xlist]
                  for j in xlist])
        uim = np.array([[np.mean(np.real(uvis)*np.cos(2*np.pi*(i*u + j*v)) -
                                 np.imag(uvis)*np.sin(2*np.pi*(i*u + j*v)))
                  for i in xlist]
                  for j in xlist])
        vim = np.array([[np.mean(np.real(vvis)*np.cos(2*np.pi*(i*u + j*v)) -
                                 np.imag(vvis)*np.sin(2*np.pi*(i*u + j*v)))
                  for i in xlist]
                  for j in xlist])

        dim = np.array([[np.mean(np.cos(2*np.pi*(i*u + j*v)))
                  for i in xlist]
                  for j in xlist])

        # Normalization
        im  = im /np.sum(dim)
        qim = qim/np.sum(dim)
        uim = uim/np.sum(dim)
        vim = vim/np.sum(dim)

        im = im[0:npix, 0:npix]
        qim = qim[0:npix, 0:npix]
        uim = uim[0:npix, 0:npix]
        vim = vim[0:npix, 0:npix]

        out = ehtim.image.Image(im, pdim, self.ra, self.dec, rf=self.rf, source=self.source, mjd=self.mjd, pulse=pulse)
        out.add_qu(qim, uim)
        out.add_v(vim)

        return out

    def deblur(self):
        """Deblur the observation obs by dividing by the Sgr A* scattering kernel.

           Returns:
               Obsdata: a new deblurred observation object.
        """

        # make a copy of observation data
        datatable = (self.copy()).data

        vis = datatable['vis']
        qvis = datatable['qvis']
        uvis = datatable['uvis']
        vvis = datatable['vvis']
        sigma = datatable['sigma']
        qsigma = datatable['qsigma']
        usigma = datatable['usigma']
        vsigma = datatable['vsigma']
        u = datatable['u']
        v = datatable['v']

        # divide visibilities by the scattering kernel
        for i in range(len(vis)):
            ker = sgra_kernel_uv(self.rf, u[i], v[i])
            vis[i] = vis[i]/ker
            qvis[i] = qvis[i]/ker
            uvis[i] = uvis[i]/ker
            vvis[i] = vvis[i]/ker
            sigma[i] = sigma[i]/ker
            qsigma[i] = qsigma[i]/ker
            usigma[i] = usigma[i]/ker
            vsigma[i] = vsigma[i]/ker

        datatable['vis'] = vis
        datatable['qvis'] = qvis
        datatable['uvis'] = uvis
        datatable['vvis'] = vvis
        datatable['sigma'] = sigma
        datatable['qsigma'] = qsigma
        datatable['usigma'] = usigma
        datatable['vsigma'] = vsigma

        obsdeblur = Obsdata(self.ra, self.dec, self.rf, self.bw, datatable, self.tarr, source=self.source, mjd=self.mjd,
                            ampcal=self.ampcal, phasecal=self.phasecal, opacitycal=self.opacitycal, dcal=self.dcal, frcal=self.frcal)
        return obsdeblur

    def fit_gauss(self, flux=1.0, fittype='amp', paramguess=(100*RADPERUAS, 100*RADPERUAS, 0.)):
        """Fit a gaussian to either Stokes I complex visibilities or Stokes I visibility amplitudes.
        """
        vis = self.data['vis']
        u = self.data['u']
        v = self.data['v']
        sig = self.data['sigma']

        # error function
        if fittype=='amp':
            def errfunc(p):
            	vismodel = gauss_uv(u,v, flux, p, x=0., y=0.)
            	err = np.sum((np.abs(vis)-np.abs(vismodel))**2/sig**2)
            	return err
        else:
            def errfunc(p):
            	vismodel = gauss_uv(u,v, flux, p, x=0., y=0.)
            	err = np.sum(np.abs(vis-vismodel)**2/sig**2)
            	return err

        optdict = {'maxiter':5000} # minimizer params
        res = opt.minimize(errfunc, paramguess, method='Powell',options=optdict)
        return res.x

    def plotall(self, field1, field2, ebar=True, rangex=False, rangey=False, conj=False, show=True, axis=False, color='b', ang_unit='deg'):
        """Make a scatter plot of 2 real observation fields with errors.
           If conj==True, display conjugate baselines.
        """

        # Determine if fields are valid
        if (field1 not in FIELDS) and (field2 not in FIELDS):
            raise Exception("valid fields are " + ' '.join(FIELDS))

        # Unpack x and y axis data
        data = self.unpack([field1, field2], conj=conj, ang_unit=ang_unit)

        # X error bars
        if sigtype(field1):
            sigx = self.unpack(sigtype(field2), conj=conj, ang_unit=ang_unit)[sigtype(field1)]
        else:
            sigx = None

        # Y error bars
        if sigtype(field2):
            sigy = self.unpack(sigtype(field2), conj=conj, ang_unit=ang_unit)[sigtype(field2)]
        else:
            sigy = None

        # Debias amplitudes if appropriate:
        if field1 in ['amp', 'qamp', 'uamp', 'vamp', 'pamp', 'mamp']:
            print("De-biasing amplitudes for plot x values!")
            data[field1] = amp_debias(data[field1], sigx)

        if field2 in ['amp', 'qamp', 'uamp', 'vamp', 'pamp', 'mamp']:
            print("De-biasing amplitudes for plot y values!")
            data[field2] = amp_debias(data[field2], sigy)

        # Data ranges
        if not rangex:
            rangex = [np.min(data[field1]) - 0.2 * np.abs(np.min(data[field1])),
                      np.max(data[field1]) + 0.2 * np.abs(np.max(data[field1]))]
        if not rangey:
            rangey = [np.min(data[field2]) - 0.2 * np.abs(np.min(data[field2])),
                      np.max(data[field2]) + 0.2 * np.abs(np.max(data[field2]))]

        # Plot the data
        if axis:
            x = axis
        else:
            fig=plt.figure()
            x = fig.add_subplot(1,1,1)

        if ebar and (np.any(sigy) or np.any(sigx)):
            x.errorbar(data[field1], data[field2], xerr=sigx, yerr=sigy, fmt='.', color=color)
        else:
            x.plot(data[field1], data[field2], '.', color=color)

        x.set_xlim(rangex)
        x.set_ylim(rangey)
        x.set_xlabel(field1)
        x.set_ylabel(field2)

        if show:
            plt.show(block=False)
        return x

    def plot_bl(self, site1, site2, field, ebar=True, rangex=False, rangey=False, show=True, axis=False, color='b', ang_unit='deg'):
        """Plot a field over time on a baseline site1-site2.
        """

        if ang_unit=='deg': angle=DEGREE
        else: angle = 1.0

        # Determine if fields are valid
        if field not in FIELDS:
            raise Exception("valid fields are " + ' '.join(FIELDS))

        plotdata = self.unpack_bl(site1, site2, field, ang_unit=ang_unit)
        if not rangex:
            rangex = [self.tstart,self.tstop]
        if not rangey:
            rangey = [np.min(plotdata[field]) - 0.2 * np.abs(np.min(plotdata[field])),
                      np.max(plotdata[field]) + 0.2 * np.abs(np.max(plotdata[field]))]
        # Plot the data
        if axis:
            x = axis
        else:
            fig = plt.figure()
            x = fig.add_subplot(1,1,1)

        if ebar and sigtype(field)!=False:
            errdata = self.unpack_bl(site1, site2, sigtype(field), ang_unit=ang_unit)
            x.errorbar(plotdata['time'][:,0], plotdata[field][:,0], yerr=errdata[sigtype(field)][:,0], fmt='b.', color=color)
        else:
            x.plot(plotdata['time'][:,0], plotdata[field][:,0],'b.', color=color)

        x.set_xlim(rangex)
        x.set_ylim(rangey)
        x.set_xlabel('hr')
        x.set_ylabel(field)
        x.set_title('%s - %s'%(site1,site2))

        if show:
            plt.show(block=False)
        return x


    def plot_cphase(self, site1, site2, site3, vtype='vis', ebar=True, rangex=False, rangey=False, show=True, axis=False, color='b', ang_unit='deg'):
        """Plot closure phase over time on a triangle (1-2-3).
        """

        if ang_unit=='deg': angle=DEGREE
        else: angle = 1.0

        # Get closure phases (maximal set)
        cphases = self.c_phases(mode='time', count='max', vtype=vtype)

        # Get requested closure phases over time
        tri = (site1, site2, site3)
        plotdata = []
        for entry in cphases:
            for obs in entry:
                obstri = (obs['t1'],obs['t2'],obs['t3'])
                if set(obstri) == set(tri):
                    # Flip the sign of the closure phase if necessary
                    parity = paritycompare(tri, obstri)
                    plotdata.append([obs['time'], parity*obs['cphase'], obs['sigmacp']])
                    continue

        plotdata = np.array(plotdata)

        if len(plotdata) == 0:
            print("No closure phases on this triangle!")
            return

        # Data ranges
        if not rangex:
            rangex = [self.tstart,self.tstop]
        if not rangey:
            rangey = [np.min(plotdata[:,1]) - 0.2 * np.abs(np.min(plotdata[:,1])),
                      np.max(plotdata[:,1]) + 0.2 * np.abs(np.max(plotdata[:,1]))]

        # Plot the data
        if axis:
            x = axis
        else:
            fig=plt.figure()
            x = fig.add_subplot(1,1,1)

        if ebar and np.any(plotdata[:,2]):
            x.errorbar(plotdata[:,0], plotdata[:,1], yerr=plotdata[:,2], fmt='b.', color=color)
        else:
            x.plot(plotdata[:,0], plotdata[:,1],'b.', color=color)

        x.set_xlim(rangex)
        x.set_ylim(rangey)
        x.set_xlabel('GMT (h)')
        x.set_ylabel('Closure Phase (deg)')
        x.set_title('%s - %s - %s' % (site1,site2,site3))
        if show:
            plt.show(block=False)
        return x

    def plot_camp(self, site1, site2, site3, site4, vtype='vis', ebar=True, rangex=False, rangey=False, show=True, axis=False, color='b'):
        """Plot closure amplitude over time on a quadrange (1-2)(3-4)/(1-4)(2-3).
        """
        quad = (site1, site2, site3, site4)
        b1 = set((site1, site2))
        r1 = set((site1, site4))

        # Get the closure amplitudes
        camps = self.c_amplitudes(mode='time', count='max', vtype='vis')
        plotdata = []
        for entry in camps:
            for obs in entry:
                obsquad = (obs['t1'],obs['t2'],obs['t3'],obs['t4'])
                if set(quad) == set(obsquad):
                    num = [set((obs['t1'], obs['t2'])), set((obs['t3'], obs['t4']))]
                    denom = [set((obs['t1'], obs['t4'])), set((obs['t2'], obs['t3']))]

                    if (b1 in num) and (r1 in denom):
                        plotdata.append([obs['time'], obs['camp'], obs['sigmaca']])
                    elif (r1 in num) and (b1 in denom):
                        plotdata.append([obs['time'], 1.0/obs['camp'], obs['sigmaca']/(obs['camp']**2)])
                    continue


        plotdata = np.array(plotdata)
        if len(plotdata) == 0:
            print("No closure amplitudes on this quadrangle!")
            return

        # Data ranges
        if not rangex:
            rangex = [self.tstart,self.tstop]
        if not rangey:
            rangey = [np.min(plotdata[:,1]) - 0.2 * np.abs(np.min(plotdata[:,1])),
                      np.max(plotdata[:,1]) + 0.2 * np.abs(np.max(plotdata[:,1]))]

        # Plot the data
        if axis:
            x = axis
        else:
            fig=plt.figure()
            x = fig.add_subplot(1,1,1)

        if ebar and np.any(plotdata[:,2]):
            x.errorbar(plotdata[:,0], plotdata[:,1], yerr=plotdata[:,2], fmt='b.', color=color)
        else:
            x.plot(plotdata[:,0], plotdata[:,1],'b.', color=color)

        x.set_xlim(rangex)
        x.set_ylim(rangey)
        x.set_xlabel('GMT (h)')
        x.set_ylabel('Closure Amplitude')
        x.set_title('(%s - %s)(%s - %s)/(%s - %s)(%s - %s)'%(site1,site2,site3,site4,
                                                           site1,site4,site2,site3))
        if show:
            plt.show(block=False)
            return
        else:
            return x

    def save_txt(self, fname):
        """Save visibility data to a text file."""

        ehtim.io.save.save_obs_txt(self,fname)
        return

    #!AC TODO how can we save dterm and field rotation arrays to uvfits?
    def save_uvfits(self, fname):
        """Save visibility data to uvfits.
        """
        ehtim.io.save.save_obs_uvfits(self,fname)
        return

    def save_oifits(self, fname, flux=1.0):
        """ Save visibility data to oifits. Polarization data is NOT saved.
        """
        #Antenna diameter currently incorrect and the exact times are not correct in the datetime object
        #Please contact Katie Bouman (klbouman@mit.edu) for any questions on this function

        ehtim.io.save.save_obs_oifits(self, fname, flux=flux)
        return

##################################################################################################
# Observation creation functions
##################################################################################################

def merge_obs(obs_List):
    """Merge a list of observations into a single observation file.
    """

    if (len(set([obs.ra for obs in obs_List])) > 1 or
        len(set([obs.dec for obs in obs_List])) > 1 or
        len(set([obs.rf for obs in obs_List])) > 1 or
        len(set([obs.bw for obs in obs_List])) > 1 or
        len(set([obs.source for obs in obs_List])) > 1 or
        len(set([np.floor(obs.mjd) for obs in obs_List])) > 1):

        raise Exception("All observations must have the same parameters!")
        return

    #The important things to merge are the mjd, the data, and the list of telescopes
    data_merge = np.hstack([obs.data for obs in obs_List])

    mergeobs = Obsdata(obs_List[0].ra, obs_List[0].dec, obs_List[0].rf, obs_List[0].bw, data_merge, np.unique(np.concatenate([obs.tarr for obs in obs_List])),
                       source=obs_List[0].source, mjd=obs_List[0].mjd, ampcal=obs_List[0].ampcal, phasecal=obs_List[0].phasecal)

    return mergeobs

def load_txt(fname):
    """Read an observation from a text file and return an Obsdata object, with the same format as output from Obsdata.savedata().
    """
    return ehtim.io.load.load_obs_txt(fname)

def load_uvfits(fname, flipbl=False):
    """Load observation data from a uvfits file.
    """
    return ehtim.io.load.load_obs_uvfits(fname, flipbl=flipbl)

def load_oifits(fname, flux=1.0):
    """Load data from an oifits file. Does NOT currently support polarization.
    """
    return ehtim.io.load.load_obs_oifits(fname, flux=flux)

def load_maps(arrfile, obsspec, ifile, qfile=0, ufile=0, vfile=0, src=SOURCE_DEFAULT, mjd=MJD_DEFAULT, ampcal=False, phasecal=False):
    """Read an observation from a maps text file and return an Obsdata object.
    """
    return ehtim.io.load.load_obs_maps(arrfile, obsspec, ifile, qfile=qfile, ufile=ufile, vfile=vfile, src=src, mjd=mjd, ampcal=ampcal, phasecal=phasecal)
<|MERGE_RESOLUTION|>--- conflicted
+++ resolved
@@ -557,22 +557,15 @@
                 ref = sites[0]
 
                 # Loop over other sites >=3 and form minimal closure amplitude set
-<<<<<<< HEAD
                 for i in range(3, len(sites)):
-                    blue1 = l_dict[ref, sites[i]] #!!
+                    if (ref, sites[i]) not in l_dict:
+                        continue
+
+                    blue1 = l_dict[ref, sites[i]] #!! (MJ: This causes a KeyError in some cases, probably with flagged data or something)
                     for j in range(1, i):
                         if j == i-1: k = 1
                         else: k = j+1
-=======
-                for i in xrange(3, len(sites)):
-                    if (ref, sites[i]) not in l_dict: 
-                        continue
-
-                    blue1 = l_dict[ref, sites[i]] #!! (MJ: This causes a KeyError in some cases, probably with flagged data or something)
-                    for j in xrange(1, i):
-                        if j == i-1: k = 1
-                        else: k = j+1
-                        
+
                         if (sites[i], sites[j]) not in l_dict: # MJ: I tried joining these into a single if statement using or without success... no idea why...
                             continue
 
@@ -581,7 +574,6 @@
 
                         if (sites[j], sites[k]) not in l_dict:
                             continue
->>>>>>> c813ed3f
 
                         red1 = l_dict[sites[i], sites[j]]
                         red2 = l_dict[ref, sites[k]]
@@ -1379,4 +1371,4 @@
 def load_maps(arrfile, obsspec, ifile, qfile=0, ufile=0, vfile=0, src=SOURCE_DEFAULT, mjd=MJD_DEFAULT, ampcal=False, phasecal=False):
     """Read an observation from a maps text file and return an Obsdata object.
     """
-    return ehtim.io.load.load_obs_maps(arrfile, obsspec, ifile, qfile=qfile, ufile=ufile, vfile=vfile, src=src, mjd=mjd, ampcal=ampcal, phasecal=phasecal)
+    return ehtim.io.load.load_obs_maps(arrfile, obsspec, ifile, qfile=qfile, ufile=ufile, vfile=vfile, src=src, mjd=mjd, ampcal=ampcal, phasecal=phasecal)