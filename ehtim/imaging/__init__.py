"""
.. module:: ehtim.imaging
    :platform: Unix
    :synopsis: EHT Imaging Utilities: imaging functions

.. moduleauthor:: Andrew Chael (achael@cfa.harvard.edu)

"""
<<<<<<< HEAD
from .imager import *

from ..const_def import *
=======

#import imager
#from .imager_utils import *

from ehtim.const_def import *
>>>>>>> c596b861
<|MERGE_RESOLUTION|>--- conflicted
+++ resolved
@@ -6,14 +6,4 @@
 .. moduleauthor:: Andrew Chael (achael@cfa.harvard.edu)
 
 """
-<<<<<<< HEAD
-from .imager import *
-
-from ..const_def import *
-=======
-
-#import imager
-#from .imager_utils import *
-
-from ehtim.const_def import *
->>>>>>> c596b861
+from ..const_def import *